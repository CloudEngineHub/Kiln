--- conflicted
+++ resolved
@@ -3871,7 +3871,6 @@
     assert "error_messages" in error_detail
 
 
-<<<<<<< HEAD
 @pytest.mark.parametrize(
     "tags",
     [
@@ -3965,7 +3964,8 @@
         "Tags cannot contain spaces" in result["message"]["failed_files"][0]
         or "Tags cannot be empty strings" in result["message"]["failed_files"][0]
     )
-=======
+
+
 @pytest.mark.asyncio
 async def test_delete_extraction_extractor_config_not_found(
     client, mock_project, mock_document
@@ -4069,5 +4069,4 @@
         assert (
             warning_args[0]
             == "Failed to clear extractor cache for document %s (extraction %s): %s"
-        )
->>>>>>> ef3d0ec7
+        )