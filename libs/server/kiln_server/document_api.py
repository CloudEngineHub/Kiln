import asyncio
import datetime
import json
import logging
from typing import Annotated, Any, Awaitable, Callable, Dict, List

from fastapi import FastAPI, File, Form, HTTPException, UploadFile
from fastapi.responses import FileResponse, StreamingResponse
from kiln_ai.adapters.embedding.embedding_registry import embedding_adapter_from_type
from kiln_ai.adapters.extractors.extractor_registry import extractor_adapter_from_type
from kiln_ai.adapters.extractors.extractor_runner import ExtractorRunner
from kiln_ai.adapters.ml_embedding_model_list import (
    EmbeddingModelName,
    built_in_embedding_models_from_provider,
)
from kiln_ai.adapters.ml_model_list import built_in_models_from_provider
from kiln_ai.adapters.rag.progress import (
    LogMessage,
    RagProgress,
    compute_current_progress_for_rag_config,
    compute_current_progress_for_rag_configs,
)
from kiln_ai.adapters.rag.rag_runners import (
    RagChunkingStepRunner,
    RagEmbeddingStepRunner,
    RagExtractionStepRunner,
    RagIndexingStepRunner,
    RagWorkflowRunner,
    RagWorkflowRunnerConfiguration,
)
from kiln_ai.adapters.reranker_list import built_in_reranker_models_from_provider
from kiln_ai.adapters.vector_store.base_vector_store_adapter import (
    SearchResult,
    VectorStoreQuery,
)
from kiln_ai.adapters.vector_store.vector_store_registry import (
    vector_store_adapter_for_config,
)
from kiln_ai.datamodel.basemodel import (
    ID_TYPE,
    FilenameString,
    KilnAttachmentModel,
    string_to_valid_name,
)
from kiln_ai.datamodel.chunk import (
    ChunkerConfig,
    ChunkerType,
    FixedWindowChunkerProperties,
    SemanticChunkerProperties,
)
from kiln_ai.datamodel.datamodel_enums import ModelProviderName
from kiln_ai.datamodel.embedding import EmbeddingConfig, EmbeddingProperties
from kiln_ai.datamodel.extraction import (
    Document,
    Extraction,
    ExtractorConfig,
    ExtractorType,
    FileInfo,
    LitellmExtractorConfigProperties,
    OutputFormat,
    get_kind_from_mime_type,
)
from kiln_ai.datamodel.project import Project
from kiln_ai.datamodel.rag import RagConfig
from kiln_ai.datamodel.reranker import (
    CohereCompatibleProperties,
    RerankerConfig,
    RerankerType,
)
from kiln_ai.datamodel.vector_store import (
    LanceDBConfigFTSProperties,
    LanceDBConfigHybridProperties,
    LanceDBConfigVectorProperties,
    VectorStoreConfig,
    VectorStoreType,
)
from kiln_ai.utils import shared_async_lock_manager
from kiln_ai.utils.exhaustive_error import raise_exhaustive_enum_error
from kiln_ai.utils.filesystem import open_folder
from kiln_ai.utils.filesystem_cache import TemporaryFilesystemCache
from kiln_ai.utils.mime_type import guess_mime_type
from kiln_ai.utils.name_generator import generate_memorable_name
from pydantic import BaseModel, Field, PositiveInt, model_validator

from kiln_server.project_api import project_from_id

logger = logging.getLogger(__name__)

background_tasks: set[asyncio.Task] = set()


class BulkCreateDocumentsResponse(BaseModel):
    created_documents: List[Document]
    failed_files: List[str]


def get_rag_config_from_id(project: Project, rag_config_id: str) -> RagConfig:
    rag_config = RagConfig.from_id_and_parent_path(rag_config_id, project.path)
    if rag_config is None:
        raise HTTPException(
            status_code=404,
            detail="RAG config not found",
        )
    return rag_config


async def run_extractor_runner_with_status(
    extractor_runner: ExtractorRunner,
) -> StreamingResponse:
    # Yields async messages designed to be used with server sent events (SSE)
    # https://developer.mozilla.org/en-US/docs/Web/API/Server-sent_events/Using_server-sent_events
    async def event_generator():
        async for progress in extractor_runner.run():
            data = {
                "progress": progress.complete,
                "total": progress.total,
                "errors": progress.errors,
            }
            yield f"data: {json.dumps(data)}\n\n"

        # Send the final complete message the app expects, and uses to stop listening
        yield "data: complete\n\n"

    return StreamingResponse(
        content=event_generator(),
        media_type="text/event-stream",
    )


async def run_rag_workflow_runner_with_status(
    runner_factory: Callable[[], Awaitable[RagWorkflowRunner]],
) -> StreamingResponse:
    async def event_generator():
        latest_progress = RagProgress()

        def serialize_progress(progress: RagProgress):
            logs = []
            for log in progress.logs or []:
                logs.append(
                    {
                        "message": log.message,
                        "level": log.level,
                    }
                )

            data = {
                "total_document_completed_count": progress.total_document_completed_count,
                "total_document_count": progress.total_document_count,
                "total_chunk_count": progress.total_chunk_count,
                "total_chunk_completed_count": progress.total_chunk_completed_count,
                "total_document_extracted_count": progress.total_document_extracted_count,
                "total_document_chunked_count": progress.total_document_chunked_count,
                "total_document_embedded_count": progress.total_document_embedded_count,
                "total_document_extracted_error_count": progress.total_document_extracted_error_count,
                "total_document_chunked_error_count": progress.total_document_chunked_error_count,
                "total_document_embedded_error_count": progress.total_document_embedded_error_count,
                "total_chunks_indexed_count": progress.total_chunks_indexed_count,
                "total_chunks_indexed_error_count": progress.total_chunks_indexed_error_count,
                "logs": logs,
            }
            return data

        try:
            # we initialize the runner inside the wrapper to surface errors to the frontend via logging UI
            # we do it via a factory to allow for easier mocking in tests
            runner = await runner_factory()
            async for progress in runner.run():
                latest_progress = progress.model_copy()
                data = serialize_progress(progress)
                yield f"data: {json.dumps(data)}\n\n"
        except asyncio.TimeoutError:
            logger.info("RAG workflow runner cancelled")
            latest_progress.logs = [
                LogMessage(
                    level="error",
                    message="Timed out after waiting for the lock to be acquired. This may be due to a concurrent RAG workflow running. You may retry in a few minutes.",
                )
            ]
            data = serialize_progress(latest_progress)
            yield f"data: {json.dumps(data)}\n\n"
        except Exception as e:
            logger.error(
                f"Unexpected server error running RAG workflow runner: {e}",
                exc_info=True,
            )
            latest_progress.logs = [
                LogMessage(
                    level="error",
                    message=f"Unexpected server error: {e}",
                )
            ]
            data = serialize_progress(latest_progress)
            yield f"data: {json.dumps(data)}\n\n"

        # Send the final complete message the app expects, and uses to stop listening
        yield "data: complete\n\n"

    return StreamingResponse(
        content=event_generator(),
        media_type="text/event-stream",
    )


class OpenFileResponse(BaseModel):
    path: str


class ExtractionProgress(BaseModel):
    document_count_total: int
    document_count_successful: int
    extractor_config: ExtractorConfig | None


class ExtractorSummary(BaseModel):
    id: str
    name: str
    description: str | None
    output_format: OutputFormat
    passthrough_mimetypes: list[OutputFormat]
    extractor_type: ExtractorType


class ExtractionSummary(BaseModel):
    id: str
    created_at: datetime.datetime
    created_by: str
    source: str
    output_content: str
    extractor: ExtractorSummary


class RagConfigWithSubConfigs(BaseModel):
    id: ID_TYPE
    name: str
    description: str | None
    tool_name: str
    tool_description: str
    created_at: datetime.datetime
    created_by: str
    is_archived: bool
    extractor_config: ExtractorConfig
    chunker_config: ChunkerConfig
    embedding_config: EmbeddingConfig
    vector_store_config: VectorStoreConfig
    reranker_config: RerankerConfig | None
    tags: list[str] | None


class CreateRagConfigRequest(BaseModel):
    name: FilenameString | None = Field(
        description="A name for this entity.",
        default_factory=generate_memorable_name,
    )
    description: str | None = Field(
        description="A description for your own reference.",
        default=None,
    )
    tool_name: str = Field(
        description="A name for the model to identify the Search Tool in conversations.",
    )
    tool_description: str = Field(
        description="A description of the purpose of the tool. The model will use this description to understand the tool's capabilities.",
    )
    extractor_config_id: ID_TYPE = Field(
        description="The extractor config to use for the RAG workflow",
    )
    chunker_config_id: ID_TYPE = Field(
        description="The chunker config to use for the RAG workflow.",
    )
    embedding_config_id: ID_TYPE = Field(
        description="The embedding config to use for the RAG workflow.",
    )
    vector_store_config_id: ID_TYPE = Field(
        description="The vector store config to use for the RAG workflow.",
    )
    reranker_config_id: ID_TYPE | None = Field(
        description="The reranker config to use for the RAG workflow.",
        default=None,
    )
    tags: list[str] | None = Field(
        description="List of document tags to filter by. If None, all documents in the project are used.",
        default=None,
    )


class CreateChunkerConfigRequest(BaseModel):
    name: FilenameString | None = Field(
        description="A name for this entity.",
        default_factory=generate_memorable_name,
    )
    description: str | None = Field(
        description="The description of the chunker config",
        default=None,
    )
    chunker_type: ChunkerType = Field(
        description="The type of the chunker",
    )
    properties: SemanticChunkerProperties | FixedWindowChunkerProperties = Field()

    @model_validator(mode="before")
    @classmethod
    def validate_semantic_chunker_properties(cls, data: Any) -> Any:
        chunker_type = data.get("chunker_type")

        properties = data.get("properties") or {}
        if not isinstance(properties, dict):
            return data

        if chunker_type == ChunkerType.SEMANTIC:
            # currently too granular to be exposed to the user in the UI
            # but we should pass on these fields as part of the config to
            # make sure the config is stable and complete
            properties["include_metadata"] = False
            properties["include_prev_next_rel"] = False
            data["properties"] = properties

        return data


class CreateEmbeddingConfigRequest(BaseModel):
    name: FilenameString | None = Field(
        description="A name for this entity.",
        default_factory=generate_memorable_name,
    )
    description: str | None = Field(
        description="The description of the embedding config",
        default=None,
    )
    model_provider_name: ModelProviderName = Field(
        description="The provider of the embedding model",
    )
    model_name: EmbeddingModelName = Field(
        description="The name of the embedding model",
    )
    properties: EmbeddingProperties = Field(
        default_factory=lambda: {},
        description="Properties to be used to execute the embedding config.",
    )

    @model_validator(mode="after")
    def validate_properties(self):
        model = built_in_embedding_models_from_provider(
            provider_name=self.model_provider_name,
            model_name=self.model_name,
        )
        if model is None:
            raise HTTPException(
                status_code=404,
                detail=f"Model {self.model_name} not found in {self.model_provider_name}",
            )

        if "dimensions" in self.properties:
            if self.properties["dimensions"] > model.n_dimensions:
                raise HTTPException(
                    status_code=422,
                    detail="Dimensions must be less than the model's dimensions",
                )

        return self


# the publicly exposed properties of each vector store config type happen to be the same right now
# but we keep them separate to make it easier to add new properties in the future as they
# can drift independently
class LanceDBConfigFTSPropertiesPublic(BaseModel):
    similarity_top_k: int = Field(
        description="The number of results to return from the vector store.",
    )


class LanceDBConfigVectorPropertiesPublic(BaseModel):
    similarity_top_k: int = Field(
        description="The number of results to return from the vector store.",
    )


class LanceDBConfigHybridPropertiesPublic(BaseModel):
    similarity_top_k: int = Field(
        description="The number of results to return from the vector store.",
    )


class CreateVectorStoreConfigRequest(BaseModel):
    name: FilenameString | None = Field(
        description="A name for this entity.",
        default_factory=generate_memorable_name,
    )
    description: str | None = Field(
        description="The description of the vector store config",
        default=None,
    )
    store_type: VectorStoreType = Field(
        description="The type of vector store to use",
    )
    properties: (
        LanceDBConfigFTSPropertiesPublic
        | LanceDBConfigVectorPropertiesPublic
        | LanceDBConfigHybridPropertiesPublic
    ) = Field(
        description="The properties of the vector store config, specific to the selected store_type."
    )

    def get_properties_for_store_type(
        self,
    ) -> (
        LanceDBConfigFTSProperties
        | LanceDBConfigVectorProperties
        | LanceDBConfigHybridProperties
    ):
        """
        Returns the properties for the vector store config, with the right type and set
        some default values for the fields we do not expose to the UI
        """
        match self.store_type:
            case VectorStoreType.LANCE_DB_FTS:
                return LanceDBConfigFTSProperties(
                    store_type=VectorStoreType.LANCE_DB_FTS,
                    similarity_top_k=self.properties.similarity_top_k,
                    overfetch_factor=1,
                    vector_column_name="vector",
                    text_key="text",
                    doc_id_key="doc_id",
                )
            case VectorStoreType.LANCE_DB_VECTOR:
                return LanceDBConfigVectorProperties(
                    store_type=VectorStoreType.LANCE_DB_VECTOR,
                    similarity_top_k=self.properties.similarity_top_k,
                    overfetch_factor=1,
                    vector_column_name="vector",
                    text_key="text",
                    doc_id_key="doc_id",
                    nprobes=20,
                )
            case VectorStoreType.LANCE_DB_HYBRID:
                return LanceDBConfigHybridProperties(
                    store_type=VectorStoreType.LANCE_DB_HYBRID,
                    similarity_top_k=self.properties.similarity_top_k,
                    overfetch_factor=1,
                    vector_column_name="vector",
                    text_key="text",
                    doc_id_key="doc_id",
                    nprobes=20,
                )
            case _:
                raise_exhaustive_enum_error(self.store_type)


class CreateRerankerConfigRequest(BaseModel):
    name: FilenameString | None = Field(
        description="A name for this entity.",
        default_factory=generate_memorable_name,
    )
    description: str | None = Field(
        description="The description of the reranker config",
        default=None,
    )
    top_n: PositiveInt = Field(
        description="Number of results to return from the reranker"
    )
    model_provider_name: ModelProviderName = Field(
        description="The name of the model provider to use for the reranker config.",
    )
    model_name: str = Field(
        description="The name of the model to use for the reranker config.",
    )
    properties: CohereCompatibleProperties = Field(
        description="The properties of the reranker config.",
        default=CohereCompatibleProperties(
            type=RerankerType.COHERE_COMPATIBLE,
        ),
    )

    @model_validator(mode="after")
    def validate_properties(self):
        # check the reranker exists
        model = built_in_reranker_models_from_provider(
            provider_name=self.model_provider_name,
            model_name=self.model_name,
        )
        if model is None:
            raise HTTPException(
                status_code=404,
                detail=f"Model {self.model_name} not found in {self.model_provider_name}",
            )

        return self

    def get_reranker_config_properties(self) -> CohereCompatibleProperties:
        # currently only one type is supported, but we may add more in the future
        match self.properties.get("type"):
            case RerankerType.COHERE_COMPATIBLE:
                return CohereCompatibleProperties(
                    type=RerankerType.COHERE_COMPATIBLE,
                )
            case _:
                raise ValueError(
                    f"Invalid reranker type: {self.properties.get('type')}"
                )


class CreateExtractorConfigRequest(BaseModel):
    name: FilenameString | None = Field(
        description="A name for this entity.",
        default_factory=generate_memorable_name,
    )
    description: str | None = Field(
        description="The description of the extractor config",
        default=None,
    )
    model_provider_name: ModelProviderName = Field(
        description="The name of the model provider to use for the extractor config.",
    )
    model_name: str = Field(
        description="The name of the model to use for the extractor config.",
    )
    output_format: OutputFormat = Field(
        description="The output format of the extractor config",
    )
    passthrough_mimetypes: list[OutputFormat] = Field(
        description="The mimetypes to pass through to the extractor",
        default_factory=list,
    )
    properties: LitellmExtractorConfigProperties = Field(
        description="The properties of the extractor config, specific to the selected extractor_type.",
    )

    @model_validator(mode="after")
    def validate_properties(self):
        try:
            typed_model_provider_name = ModelProviderName(self.model_provider_name)
        except ValueError:
            raise ValueError(f"Invalid model provider name: {self.model_provider_name}")

        # check the model exists and is suitable as an extractor
        model = built_in_models_from_provider(
            provider_name=typed_model_provider_name,
            model_name=self.model_name,
        )

        if model is None:
            raise HTTPException(
                status_code=404,
                detail=f"Model {self.model_name} not found in {self.model_provider_name}",
            )

        if not model.supports_doc_extraction:
            raise ValueError(
                f"Model {self.model_name} does not support document extraction"
            )

        return self

    def get_properties(self) -> LitellmExtractorConfigProperties:
        match self.properties["extractor_type"]:
            case ExtractorType.LITELLM:
                return LitellmExtractorConfigProperties(
                    extractor_type=ExtractorType.LITELLM,
                    prompt_document=self.properties["prompt_document"],
                    prompt_image=self.properties["prompt_image"],
                    prompt_video=self.properties["prompt_video"],
                    prompt_audio=self.properties["prompt_audio"],
                )
            case _:
                raise_exhaustive_enum_error(self.properties["extractor_type"])


class PatchDocumentRequest(BaseModel):
    name_override: str | None = Field(
        description="A name for this document.",
        default=None,
    )
    description: str | None = Field(
        description="The description of the document",
        default=None,
    )
    tags: list[str] | None = Field(
        description="Tags for the document",
        default=None,
    )

    @model_validator(mode="after")
    def validate_at_least_one_field(self):
        if all(
            field is None for field in [self.name_override, self.description, self.tags]
        ):
            raise ValueError("At least one field must be provided")
        return self

    @model_validator(mode="after")
    def validate_tags(self):
        if self.tags is not None:
            for tag in self.tags:
                if not tag:
                    raise ValueError("Tags cannot be empty strings")
                if " " in tag:
                    raise ValueError("Tags cannot contain spaces. Try underscores.")
        return self


class PatchExtractorConfigRequest(BaseModel):
    name: FilenameString | None = Field(
        description="A name for this entity.",
        default=None,
    )
    description: str | None = Field(
        description="The description of the extractor config",
        default=None,
    )
    is_archived: bool | None = Field(
        description="Whether the extractor config is archived",
        default=None,
    )

    @model_validator(mode="after")
    def validate_at_least_one_field(self):
        if all(
            field is None for field in [self.name, self.description, self.is_archived]
        ):
            raise ValueError("At least one field must be provided")
        return self


class UpdateRagConfigRequest(BaseModel):
    name: FilenameString | None = None
    description: str | None = None
    is_archived: bool | None = None


def build_extraction_summary(
    extraction: Extraction,
    output_content: str | None,
    extractor_config: ExtractorConfig,
) -> ExtractionSummary:
    return ExtractionSummary(
        id=str(extraction.id),
        created_at=extraction.created_at,
        created_by=extraction.created_by,
        source=extraction.source,
        output_content=output_content or "",
        extractor=ExtractorSummary(
            id=str(extractor_config.id),
            name=extractor_config.name,
            description=extractor_config.description,
            output_format=extractor_config.output_format,
            passthrough_mimetypes=extractor_config.passthrough_mimetypes,
            extractor_type=extractor_config.extractor_type,
        ),
    )


class GetRagConfigProgressRequest(BaseModel):
    rag_config_ids: list[str] | None = Field(
        description="The RAG config ids to get progress for, if left empty, progress for all RAG configs in the project will be returned",
        default=None,
    )


class RagSearchRequest(BaseModel):
    query: str = Field(
        description="The search query text",
    )


class RagSearchResponse(BaseModel):
    results: list[SearchResult] = Field(
        description="The search results",
    )


async def build_rag_workflow_runner(
    project: Project,
    rag_config_id: str,
) -> RagWorkflowRunner:
    rag_config = RagConfig.from_id_and_parent_path(rag_config_id, project.path)
    if rag_config is None:
        raise HTTPException(
            status_code=404,
            detail="RAG config not found",
        )

    # should not happen, but id is optional in the datamodel
    if (
        rag_config.extractor_config_id is None
        or rag_config.chunker_config_id is None
        or rag_config.embedding_config_id is None
        or rag_config.vector_store_config_id is None
    ):
        raise HTTPException(
            status_code=400,
            detail="RAG config is missing required configs",
        )

    extractor_config = ExtractorConfig.from_id_and_parent_path(
        rag_config.extractor_config_id, project.path
    )
    if extractor_config is None:
        raise HTTPException(
            status_code=404,
            detail="Extractor config not found",
        )

    chunker_config = ChunkerConfig.from_id_and_parent_path(
        rag_config.chunker_config_id, project.path
    )
    if chunker_config is None:
        raise HTTPException(
            status_code=404,
            detail="Chunker config not found",
        )

    embedding_config = EmbeddingConfig.from_id_and_parent_path(
        rag_config.embedding_config_id, project.path
    )
    if embedding_config is None:
        raise HTTPException(
            status_code=404,
            detail="Embedding config not found",
        )

    vector_store_config = VectorStoreConfig.from_id_and_parent_path(
        rag_config.vector_store_config_id, project.path
    )
    if vector_store_config is None:
        raise HTTPException(
            status_code=404,
            detail="Vector store config not found",
        )

    initial_progress = await compute_current_progress_for_rag_config(
        project, rag_config
    )

    # refactor this to use better global rate limiting / throttling
    # we currently only throttle within a single job, but here we parallelize jobs
    # which causes too many concurrent subjobs to run (e.g. PDF split up into pages, each page is extracted in parallel)
    # ollama and local providers get easily stuck depending on hardware
    extractor_concurrency = 5
    if extractor_config.model_provider_name == ModelProviderName.ollama:
        extractor_concurrency = 1

    runner = RagWorkflowRunner(
        project,
        RagWorkflowRunnerConfiguration(
            rag_config=rag_config,
            extractor_config=extractor_config,
            chunker_config=chunker_config,
            embedding_config=embedding_config,
            step_runners=[
                RagExtractionStepRunner(
                    project,
                    extractor_config,
                    concurrency=extractor_concurrency,
                    rag_config=rag_config,
                    filesystem_cache=TemporaryFilesystemCache.shared(),
                ),
                RagChunkingStepRunner(
                    project,
                    extractor_config,
                    chunker_config,
                    concurrency=5,
                    rag_config=rag_config,
                ),
                RagEmbeddingStepRunner(
                    project,
                    extractor_config,
                    chunker_config,
                    embedding_config,
                    concurrency=5,
                    rag_config=rag_config,
                ),
                RagIndexingStepRunner(
                    project,
                    extractor_config,
                    chunker_config,
                    embedding_config,
                    vector_store_config,
                    rag_config,
                ),
            ],
            initial_progress=initial_progress,
        ),
    )

    return runner


def connect_document_api(app: FastAPI):
    @app.post("/api/projects/{project_id}/documents/bulk")
    async def create_documents_bulk(
        project_id: str,
        files: Annotated[List[UploadFile] | None, File()] = None,
        names: Annotated[List[str] | None, Form()] = None,
        tags: Annotated[List[str] | None, Form()] = None,
    ) -> BulkCreateDocumentsResponse:
        project = project_from_id(project_id)

        if not files:
            raise HTTPException(
                status_code=422,
                detail="At least one file must be provided",
            )

        # If names are provided, ensure they match the number of files
        if names and len(names) != len(files):
            raise HTTPException(
                status_code=422,
                detail="Number of names must match number of files",
            )

        created_documents: List[Document] = []
        failed_files: List[str] = []

        for i, file in enumerate(files):
            try:
                if not file.filename:
                    failed_files.append(f"File at index {i}: no filename provided")
                    continue

                file_data = await file.read()

                # use provided name if there is one, otherwise use the filename
                document_name = names[i] if names and i < len(names) else file.filename

                # we cannot use content_type from UploadFile because it is not always set correctly
                # depending on the browser and the file type (for example, audio/ogg sent via Safari)
                mime_type = guess_mime_type(file.filename)

                # application/octet-stream is a catch-all for unknown mime types
                if not mime_type or mime_type == "application/octet-stream":
                    failed_files.append(
                        f"File {file.filename}: Unable to determine mime type. Ensure the file name has a valid extension."
                    )
                    continue

                kind = get_kind_from_mime_type(mime_type)
                if not kind:
                    failed_files.append(
                        f"File {file.filename}: Unsupported mime type: {mime_type}"
                    )
                    continue

                document = Document(
                    parent=project,
                    name=string_to_valid_name(document_name),
                    name_override=document_name,
                    description="",  # No description support in bulk upload
                    kind=kind,
                    tags=tags if tags else [],
                    original_file=FileInfo(
                        filename=file.filename,
                        mime_type=mime_type,
                        attachment=KilnAttachmentModel.from_data(file_data, mime_type),
                        size=len(file_data),
                    ),
                )
                document.save_to_file()
                created_documents.append(document)

            except Exception as e:
                failed_files.append(
                    f"File {file.filename if file.filename else f'at index {i!s}'}: {e!s}"
                )
                continue

        if not created_documents:
            raise HTTPException(
                status_code=422,
                detail={
                    "failed_files": failed_files,
                    "error": "No files could be processed successfully",
                },
            )

        return BulkCreateDocumentsResponse(
            created_documents=created_documents,
            failed_files=failed_files,
        )

    @app.get("/api/projects/{project_id}/documents")
    async def get_documents(
        project_id: str,
    ) -> list[Document]:
        project = project_from_id(project_id)
        return project.documents(readonly=True)

    @app.get("/api/projects/{project_id}/documents/tags")
    async def get_document_tags(
        project_id: str,
    ) -> list[str]:
        project = project_from_id(project_id)
        documents = project.documents(readonly=True)
        all_tags = set()
        for document in documents:
            if document.tags:
                all_tags.update(document.tags)
        return sorted(list(all_tags))

    @app.get("/api/projects/{project_id}/documents/tag_counts")
    async def get_document_tag_counts(project_id: str) -> dict[str, int]:
        tags_count = {}
        project = project_from_id(project_id)
        # Not particularly efficient, but projects are memory cached after first load so re-compute is fairly cheap
        # We also cache the result client side
        for document in project.documents(readonly=True):
            if document.tags:
                for tag in document.tags:
                    tags_count[tag] = tags_count.get(tag, 0) + 1
        return tags_count

    @app.get("/api/projects/{project_id}/documents/{document_id}")
    async def get_document(
        project_id: str,
        document_id: str,
    ) -> Document:
        project = project_from_id(project_id)
        document = Document.from_id_and_parent_path(document_id, project.path)
        if not document:
            raise HTTPException(
                status_code=404,
                detail="Document not found",
            )
        return document

    @app.patch("/api/projects/{project_id}/documents/{document_id}")
    async def patch_document(
        project_id: str,
        document_id: str,
        request: PatchDocumentRequest,
    ) -> Document:
        project = project_from_id(project_id)
        document = Document.from_id_and_parent_path(document_id, project.path)
        if not document:
            raise HTTPException(
                status_code=404,
                detail="Document not found",
            )

        if request.name_override is not None:
            if request.name_override == "":
                # revert to the original name
                document.name_override = document.original_file.filename
            else:
                document.name_override = request.name_override
        if request.description is not None:
            document.description = request.description
        if request.tags is not None:
            document.tags = request.tags

        document.save_to_file()

        return document

    @app.post("/api/projects/{project_id}/documents/edit_tags")
    async def edit_tags(
        project_id: str,
        document_ids: list[str],
        add_tags: list[str] | None = None,
        remove_tags: list[str] | None = None,
    ) -> dict[str, bool]:
        project = project_from_id(project_id)

        # all the runs we need to tag
        doc_ids_set: set[str] = set(document_ids)
        docs_found_set: set[str] = set()

        batch_size = 500
        for i in range(0, len(document_ids), batch_size):
            # release the event loop to prevent blocking other operations for too long
            await asyncio.sleep(0)

            batch_doc_ids = document_ids[i : i + batch_size]
            batch_docs = Document.from_ids_and_parent_path(
                set(batch_doc_ids), project.path
            )
            docs_found_set.update(batch_docs.keys())

            for document in batch_docs.values():
                modified = False
                if remove_tags and any(
                    tag in (document.tags or []) for tag in remove_tags
                ):
                    document.tags = list(
                        set(
                            tag
                            for tag in (document.tags or [])
                            if tag not in remove_tags
                        )
                    )
                    modified = True
                if add_tags and any(
                    tag not in (document.tags or []) for tag in add_tags
                ):
                    document.tags = list(set((document.tags or []) + add_tags))
                    modified = True
                if modified:
                    document.save_to_file()

        # all the runs we needed to tag minus the runs we did tag
        failed_documents = list(doc_ids_set - docs_found_set)
        if failed_documents:
            raise HTTPException(
                status_code=500,
                detail={
                    "failed_documents": failed_documents,
                    "error": "Documents not found",
                },
            )
        return {"success": True}

    @app.post("/api/projects/{project_id}/create_extractor_config")
    async def create_extractor_config(
        project_id: str,
        request: CreateExtractorConfigRequest,
    ) -> ExtractorConfig:
        project = project_from_id(project_id)

        properties = request.get_properties()

        extractor_config = ExtractorConfig(
            parent=project,
            name=string_to_valid_name(request.name or generate_memorable_name()),
            description=request.description,
            model_provider_name=request.model_provider_name,
            model_name=request.model_name,
            output_format=request.output_format,
            passthrough_mimetypes=request.passthrough_mimetypes,
<<<<<<< HEAD
            extractor_type=ExtractorType.LITELLM,
            properties=request.properties,
            is_archived=False,
=======
            extractor_type=properties["extractor_type"],
            properties=properties,
>>>>>>> 93b708a5
        )
        extractor_config.save_to_file()

        return extractor_config

    @app.get("/api/projects/{project_id}/extractor_configs")
    async def get_extractor_configs(
        project_id: str,
    ) -> list[ExtractorConfig]:
        project = project_from_id(project_id)
        return project.extractor_configs(readonly=True)

    @app.get("/api/projects/{project_id}/extractor_configs/{extractor_config_id}")
    async def get_extractor_config(
        project_id: str,
        extractor_config_id: str,
    ) -> ExtractorConfig:
        project = project_from_id(project_id)
        extractor_config = ExtractorConfig.from_id_and_parent_path(
            extractor_config_id, project.path
        )
        if extractor_config is None:
            raise HTTPException(
                status_code=404,
                detail="Extractor config not found",
            )
        return extractor_config

    # JS SSE client (EventSource) doesn't work with POST requests, so we use GET, even though post would be better
    @app.get(
        "/api/projects/{project_id}/extractor_configs/{extractor_config_id}/run_extractor_config"
    )
    async def run_extractor_config(
        project_id: str,
        extractor_config_id: str,
    ) -> StreamingResponse:
        # the extractor may also run as part of a RAG config run, and we cannot have concurrent runs or we risk
        # having duplicate extractions
        async with shared_async_lock_manager.acquire(
            f"docs:extract:{extractor_config_id}"
        ):
            project = project_from_id(project_id)
            extractor_config = ExtractorConfig.from_id_and_parent_path(
                extractor_config_id, project.path
            )
            if extractor_config is None:
                raise HTTPException(
                    status_code=404,
                    detail="Extractor config not found",
                )

            if extractor_config.is_archived:
                raise HTTPException(
                    status_code=422,
                    detail="Extractor config is archived. You must unarchive it to use it.",
                )

            documents = project.documents(readonly=True)

            extractor_runner = ExtractorRunner(
                extractor_configs=[extractor_config],
                documents=documents,
            )

            return await run_extractor_runner_with_status(extractor_runner)

    @app.get("/api/projects/{project_id}/documents/{document_id}/extractions")
    async def get_extractions(
        project_id: str,
        document_id: str,
    ) -> list[ExtractionSummary]:
        project = project_from_id(project_id)
        document = Document.from_id_and_parent_path(document_id, project.path)
        if not document:
            raise HTTPException(
                status_code=404,
                detail="Document not found",
            )

        summaries: list[ExtractionSummary] = []
        for extraction in document.extractions(readonly=True):
            extractor_config = ExtractorConfig.from_id_and_parent_path(
                str(extraction.extractor_config_id), project.path
            )

            if not extractor_config:
                continue

            summaries.append(
                build_extraction_summary(
                    extraction=extraction,
                    output_content=await extraction.output_content() or "",
                    extractor_config=extractor_config,
                )
            )

        return summaries

    @app.get(
        "/api/projects/{project_id}/documents/{document_id}/extractions/{extraction_id}"
    )
    async def get_extraction(
        project_id: str,
        document_id: str,
        extraction_id: str,
    ) -> ExtractionSummary:
        project = project_from_id(project_id)

        document = Document.from_id_and_parent_path(document_id, project.path)
        if not document:
            raise HTTPException(
                status_code=404,
                detail=f"Document {document_id} not found",
            )

        extraction = Extraction.from_id_and_parent_path(extraction_id, document.path)
        if not extraction:
            raise HTTPException(
                status_code=404,
                detail=f"Extraction {extraction_id} not found",
            )

        extractor_config = ExtractorConfig.from_id_and_parent_path(
            str(extraction.extractor_config_id), project.path
        )
        if not extractor_config:
            raise HTTPException(
                status_code=404,
                detail=f"Extractor config {extraction.extractor_config_id} not found",
            )

        return build_extraction_summary(
            extraction=extraction,
            output_content=await extraction.output_content() or "",
            extractor_config=extractor_config,
        )

    @app.get("/api/projects/{project_id}/documents/{document_id}/download")
    async def download_document_file(
        project_id: str,
        document_id: str,
    ) -> FileResponse:
        project = project_from_id(project_id)
        document = Document.from_id_and_parent_path(document_id, project.path)
        if not document:
            raise HTTPException(
                status_code=404,
                detail=f"Document {document_id} not found",
            )
        if not document.path:
            raise HTTPException(
                status_code=500,
                detail="Document path not found",
            )

        path = document.original_file.attachment.resolve_path(
            document.path.parent
        ).resolve()

        return FileResponse(path=path, filename=document.original_file.filename)

    @app.post(
        "/api/projects/{project_id}/documents/{document_id}/open_enclosing_folder"
    )
    async def open_document_enclosing_folder(
        project_id: str,
        document_id: str,
    ) -> OpenFileResponse:
        project = project_from_id(project_id)
        document = Document.from_id_and_parent_path(document_id, project.path)

        if not document:
            raise HTTPException(
                status_code=404,
                detail=f"Document {document_id} not found",
            )

        if not document.path:
            raise HTTPException(
                status_code=500,
                detail="Document path not found",
            )

        open_folder(document.path)

        return OpenFileResponse(path=str(document.path.parent))

    @app.post("/api/projects/{project_id}/documents/delete")
    async def delete_documents(project_id: str, document_ids: list[str]) -> dict:
        project = project_from_id(project_id)
        for document_id in document_ids:
            document = Document.from_id_and_parent_path(document_id, project.path)
            if not document:
                raise HTTPException(
                    status_code=404,
                    detail=f"Document {document_id} not found",
                )

            document.delete()

        return {"message": f"Documents removed. IDs: {document_ids}"}

    @app.delete("/api/projects/{project_id}/documents/{document_id}")
    async def delete_document(project_id: str, document_id: str) -> dict:
        project = project_from_id(project_id)
        document = Document.from_id_and_parent_path(document_id, project.path)
        if not document:
            raise HTTPException(
                status_code=404,
                detail=f"Document {document_id} not found",
            )

        document.delete()

        return {"message": f"Document removed. ID: {document_id}"}

    @app.get(
        "/api/projects/{project_id}/extractor_configs/{extractor_config_id}/progress"
    )
    async def get_extraction_progress(
        project_id: str,
        extractor_config_id: str,
    ) -> ExtractionProgress:
        project = project_from_id(project_id)
        extractor_config = ExtractorConfig.from_id_and_parent_path(
            extractor_config_id, project.path
        )
        if extractor_config is None:
            raise HTTPException(
                status_code=404,
                detail="Extractor config not found",
            )

        documents = project.documents(readonly=True)

        document_count_successful = 0
        for document in documents:
            extractions = document.extractions(readonly=True)
            if any(
                extraction.extractor_config_id == extractor_config_id
                for extraction in extractions
            ):
                document_count_successful += 1

        return ExtractionProgress(
            document_count_total=len(documents),
            document_count_successful=document_count_successful,
            extractor_config=extractor_config,
        )

    @app.post("/api/projects/{project_id}/documents/{document_id}/extract")
    async def extract_file(
        project_id: str,
        document_id: str,
        extractor_config_ids: list[ID_TYPE] | None = None,
    ) -> StreamingResponse:
        project = project_from_id(project_id)
        document = Document.from_id_and_parent_path(document_id, project.path)
        if not document:
            raise HTTPException(
                status_code=404,
                detail=f"Document {document_id} not found",
            )

        if extractor_config_ids is None:
            extractor_config_ids = [
                extractor_config.id
                for extractor_config in [
                    ec
                    for ec in project.extractor_configs(readonly=True)
                    if not ec.is_archived
                ]
                if not extractor_config.is_archived
            ]

        extractor_configs: list[ExtractorConfig] = []
        for extractor_config_id in extractor_config_ids:
            extractor_config = ExtractorConfig.from_id_and_parent_path(
                str(extractor_config_id), project.path
            )
            if extractor_config is None:
                raise HTTPException(
                    status_code=404,
                    detail=f"Extractor config {extractor_config_id} not found",
                )
            extractor_configs.append(extractor_config)

        extractor_runner = ExtractorRunner(
            extractor_configs=extractor_configs,
            documents=[document],
        )

        return await run_extractor_runner_with_status(extractor_runner)

    @app.delete(
        "/api/projects/{project_id}/documents/{document_id}/extractions/{extraction_id}"
    )
    async def delete_extraction(
        project_id: str,
        document_id: str,
        extraction_id: str,
    ) -> dict:
        project = project_from_id(project_id)
        document = Document.from_id_and_parent_path(document_id, project.path)
        if not document:
            raise HTTPException(
                status_code=404,
                detail=f"Document {document_id} not found",
            )

        # should not happen
        if document.path is None:
            raise HTTPException(
                status_code=500,
                detail="Document path not found",
            )

        extraction = Extraction.from_id_and_parent_path(extraction_id, document.path)
        if not extraction:
            raise HTTPException(
                status_code=404,
                detail=f"Extraction {extraction_id} not found",
            )
        extraction.delete()

        if extraction.extractor_config_id is None:
            raise HTTPException(
                status_code=404,
                detail="Extractor config ID not found",
            )

        # there may be some cached partial extraction data in cache, which would be picked
        # up on the next extraction run for this file, so we need to clear it
        extractor_config = ExtractorConfig.from_id_and_parent_path(
            extraction.extractor_config_id, project.path
        )
        if extractor_config is None:
            raise HTTPException(
                status_code=404,
                detail="Extractor config not found",
            )

        extractor = extractor_adapter_from_type(
            extractor_config.extractor_type,
            extractor_config,
            filesystem_cache=TemporaryFilesystemCache.shared(),
        )

        try:
            await extractor.clear_cache_for_file_path(
                document.original_file.attachment.resolve_path(document.path.parent)
            )
        except Exception as e:
            logger.warning(
                "Failed to clear extractor cache for document %s (extraction %s): %s",
                document_id,
                extraction_id,
                e,
                exc_info=True,
            )

        return {"message": f"Extraction removed. ID: {extraction_id}"}

    @app.patch("/api/projects/{project_id}/extractor_configs/{extractor_config_id}")
    async def patch_extractor_config(
        project_id: str,
        extractor_config_id: str,
        request: PatchExtractorConfigRequest,
    ) -> dict:
        project = project_from_id(project_id)
        extractor_config = ExtractorConfig.from_id_and_parent_path(
            extractor_config_id, project.path
        )

        if extractor_config is None:
            raise HTTPException(
                status_code=404,
                detail="Extractor config not found",
            )

        if request.name is not None:
            extractor_config.name = request.name
        if request.description is not None:
            extractor_config.description = request.description
        if request.is_archived is not None:
            extractor_config.is_archived = request.is_archived

        extractor_config.save_to_file()

        return {"message": f"Extractor config updated. ID: {extractor_config_id}"}

    @app.post("/api/projects/{project_id}/create_chunker_config")
    async def create_chunker_config(
        project_id: str,
        request: CreateChunkerConfigRequest,
    ) -> ChunkerConfig:
        project = project_from_id(project_id)

        # if semantic, validate that the referenced embedding config exists
        if request.chunker_type == ChunkerType.SEMANTIC:
            embedding_config_id = request.properties.get("embedding_config_id")
            # should already be enforced by request validator, but needed for type checking
            if not isinstance(embedding_config_id, str):  # pragma: no cover
                raise HTTPException(
                    status_code=422,
                    detail="embedding_config_id must be provided and be a string",
                )
            embedding_config = EmbeddingConfig.from_id_and_parent_path(
                embedding_config_id, project.path
            )
            if not embedding_config:
                raise HTTPException(
                    status_code=404,
                    detail=f"Embedding config {embedding_config_id} not found",
                )

        chunker_config = ChunkerConfig(
            parent=project,
            name=string_to_valid_name(request.name or generate_memorable_name()),
            description=request.description,
            chunker_type=request.chunker_type,
            properties=request.properties,
        )
        chunker_config.save_to_file()

        return chunker_config

    @app.get("/api/projects/{project_id}/chunker_configs")
    async def get_chunker_configs(
        project_id: str,
    ) -> list[ChunkerConfig]:
        project = project_from_id(project_id)
        return project.chunker_configs(readonly=True)

    @app.post("/api/projects/{project_id}/create_embedding_config")
    async def create_embedding_config(
        project_id: str,
        request: CreateEmbeddingConfigRequest,
    ) -> EmbeddingConfig:
        project = project_from_id(project_id)
        if not project:
            raise HTTPException(
                status_code=404,
                detail="Project not found",
            )

        embedding_config = EmbeddingConfig(
            parent=project,
            name=string_to_valid_name(request.name or generate_memorable_name()),
            description=request.description,
            model_provider_name=request.model_provider_name,
            model_name=request.model_name,
            properties=request.properties,
        )
        embedding_config.save_to_file()

        return embedding_config

    @app.get("/api/projects/{project_id}/embedding_configs")
    async def get_embedding_configs(
        project_id: str,
    ) -> list[EmbeddingConfig]:
        project = project_from_id(project_id)
        return project.embedding_configs(readonly=True)

    @app.post("/api/projects/{project_id}/create_reranker_config")
    async def create_reranker_config(
        project_id: str,
        request: CreateRerankerConfigRequest,
    ) -> RerankerConfig:
        project = project_from_id(project_id)

        reranker_config = RerankerConfig(
            parent=project,
            name=string_to_valid_name(request.name or generate_memorable_name()),
            description=request.description,
            top_n=request.top_n,
            model_provider_name=request.model_provider_name,
            model_name=request.model_name,
            properties=request.get_reranker_config_properties(),
        )
        reranker_config.save_to_file()

        return reranker_config

    @app.get("/api/projects/{project_id}/reranker_configs")
    async def get_reranker_configs(
        project_id: str,
    ) -> list[RerankerConfig]:
        project = project_from_id(project_id)
        return project.reranker_configs(readonly=True)

    @app.get("/api/projects/{project_id}/embedding_configs/{embedding_config_id}")
    async def get_embedding_config(
        project_id: str,
        embedding_config_id: str,
    ) -> EmbeddingConfig:
        project = project_from_id(project_id)
        embedding_config = EmbeddingConfig.from_id_and_parent_path(
            embedding_config_id, project.path
        )
        if embedding_config is None:
            raise HTTPException(
                status_code=404,
                detail=f"Embedding config {embedding_config_id} not found",
            )
        return embedding_config

    @app.post("/api/projects/{project_id}/create_vector_store_config")
    async def create_vector_store_config(
        project_id: str,
        request: CreateVectorStoreConfigRequest,
    ) -> VectorStoreConfig:
        project = project_from_id(project_id)
        vector_store_config = VectorStoreConfig(
            parent=project,
            name=string_to_valid_name(request.name or generate_memorable_name()),
            description=request.description,
            store_type=request.store_type,
            properties=request.get_properties_for_store_type(),
        )
        vector_store_config.save_to_file()

        return vector_store_config

    @app.get("/api/projects/{project_id}/vector_store_configs")
    async def get_vector_store_configs(
        project_id: str,
    ) -> list[VectorStoreConfig]:
        project = project_from_id(project_id)
        return project.vector_store_configs(readonly=True)

    @app.patch("/api/projects/{project_id}/rag_configs/{rag_config_id}")
    async def update_rag_config(
        project_id: str, rag_config_id: str, request: UpdateRagConfigRequest
    ) -> RagConfig:
        project = project_from_id(project_id)
        rag_config = get_rag_config_from_id(project, rag_config_id)
        if request.name is not None:
            rag_config.name = request.name
        if request.description is not None:
            rag_config.description = request.description
        if request.is_archived is not None:
            rag_config.is_archived = request.is_archived
        rag_config.save_to_file()
        return rag_config

    @app.post("/api/projects/{project_id}/rag_configs/create_rag_config")
    async def create_rag_config(
        project_id: str,
        request: CreateRagConfigRequest,
    ) -> RagConfig:
        project = project_from_id(project_id)

        # check that the extractor, chunker, and embedding configs exist
        extractor_config = ExtractorConfig.from_id_and_parent_path(
            str(request.extractor_config_id), project.path
        )
        if not extractor_config:
            raise HTTPException(
                status_code=404,
                detail=f"Extractor config {request.extractor_config_id} not found",
            )
        chunker_config = ChunkerConfig.from_id_and_parent_path(
            str(request.chunker_config_id), project.path
        )
        if not chunker_config:
            raise HTTPException(
                status_code=404,
                detail=f"Chunker config {request.chunker_config_id} not found",
            )
        embedding_config = EmbeddingConfig.from_id_and_parent_path(
            str(request.embedding_config_id), project.path
        )
        if not embedding_config:
            raise HTTPException(
                status_code=404,
                detail=f"Embedding config {request.embedding_config_id} not found",
            )

        vector_store_config = VectorStoreConfig.from_id_and_parent_path(
            str(request.vector_store_config_id), project.path
        )
        if not vector_store_config:
            raise HTTPException(
                status_code=404,
                detail=f"Vector store config {request.vector_store_config_id} not found",
            )

        reranker_config = None
        has_reranker = request.reranker_config_id is not None
        if has_reranker:
            reranker_config = RerankerConfig.from_id_and_parent_path(
                str(request.reranker_config_id), project.path
            )
            if not reranker_config:
                raise HTTPException(
                    status_code=404,
                    detail=f"Reranker config {request.reranker_config_id} not found",
                )

        rag_config = RagConfig(
            parent=project,
            name=string_to_valid_name(request.name or generate_memorable_name()),
            description=request.description,
            tool_name=request.tool_name,
            tool_description=request.tool_description,
            extractor_config_id=extractor_config.id,
            chunker_config_id=chunker_config.id,
            embedding_config_id=embedding_config.id,
            vector_store_config_id=vector_store_config.id,
            reranker_config_id=reranker_config.id if reranker_config else None,
            tags=request.tags,
        )
        rag_config.save_to_file()

        return rag_config

    @app.get("/api/projects/{project_id}/rag_configs")
    async def get_rag_configs(
        project_id: str,
    ) -> list[RagConfigWithSubConfigs]:
        project = project_from_id(project_id)

        rag_configs: list[RagConfigWithSubConfigs] = []
        for rag_config in project.rag_configs(readonly=True):
            extractor_config = ExtractorConfig.from_id_and_parent_path(
                str(rag_config.extractor_config_id), project.path
            )
            if not extractor_config:
                raise HTTPException(
                    status_code=404,
                    detail=f"Extractor config {rag_config.extractor_config_id} not found",
                )

            chunker_config = ChunkerConfig.from_id_and_parent_path(
                str(rag_config.chunker_config_id), project.path
            )
            if not chunker_config:
                raise HTTPException(
                    status_code=404,
                    detail=f"Chunker config {rag_config.chunker_config_id} not found",
                )

            embedding_config = EmbeddingConfig.from_id_and_parent_path(
                str(rag_config.embedding_config_id), project.path
            )
            if not embedding_config:
                raise HTTPException(
                    status_code=404,
                    detail=f"Embedding config {rag_config.embedding_config_id} not found",
                )

            vector_store_config = VectorStoreConfig.from_id_and_parent_path(
                str(rag_config.vector_store_config_id), project.path
            )
            if not vector_store_config:
                raise HTTPException(
                    status_code=404,
                    detail=f"Vector store config {rag_config.vector_store_config_id} not found",
                )

            reranker_config = None
            has_reranker = rag_config.reranker_config_id is not None
            if has_reranker:
                reranker_config = RerankerConfig.from_id_and_parent_path(
                    str(rag_config.reranker_config_id), project.path
                )
                if not reranker_config:
                    raise HTTPException(
                        status_code=404,
                        detail=f"Reranker config {rag_config.reranker_config_id} not found",
                    )

            rag_configs.append(
                RagConfigWithSubConfigs(
                    id=rag_config.id,
                    name=rag_config.name,
                    description=rag_config.description,
                    tool_name=rag_config.tool_name,
                    tool_description=rag_config.tool_description,
                    tags=rag_config.tags,
                    created_at=rag_config.created_at,
                    created_by=rag_config.created_by,
                    is_archived=rag_config.is_archived,
                    extractor_config=extractor_config,
                    chunker_config=chunker_config,
                    embedding_config=embedding_config,
                    vector_store_config=vector_store_config,
                    reranker_config=reranker_config,
                )
            )

        return rag_configs

    @app.get("/api/projects/{project_id}/rag_configs/{rag_config_id}")
    async def get_rag_config(
        project_id: str,
        rag_config_id: str,
    ) -> RagConfigWithSubConfigs:
        project = project_from_id(project_id)
        rag_config = get_rag_config_from_id(project, rag_config_id)
        extractor_config = ExtractorConfig.from_id_and_parent_path(
            str(rag_config.extractor_config_id), project.path
        )
        if not extractor_config:
            raise HTTPException(
                status_code=404,
                detail=f"Extractor config {rag_config.extractor_config_id} not found",
            )

        chunker_config = ChunkerConfig.from_id_and_parent_path(
            str(rag_config.chunker_config_id), project.path
        )
        if not chunker_config:
            raise HTTPException(
                status_code=404,
                detail=f"Chunker config {rag_config.chunker_config_id} not found",
            )

        embedding_config = EmbeddingConfig.from_id_and_parent_path(
            str(rag_config.embedding_config_id), project.path
        )
        if not embedding_config:
            raise HTTPException(
                status_code=404,
                detail=f"Embedding config {rag_config.embedding_config_id} not found",
            )

        vector_store_config = VectorStoreConfig.from_id_and_parent_path(
            str(rag_config.vector_store_config_id), project.path
        )
        if not vector_store_config:
            raise HTTPException(
                status_code=404,
                detail=f"Vector store config {rag_config.vector_store_config_id} not found",
            )

        reranker_config = None
        has_reranker = rag_config.reranker_config_id is not None
        if has_reranker:
            reranker_config = RerankerConfig.from_id_and_parent_path(
                str(rag_config.reranker_config_id), project.path
            )
            if not reranker_config:
                raise HTTPException(
                    status_code=404,
                    detail=f"Reranker config {rag_config.reranker_config_id} not found",
                )

        return RagConfigWithSubConfigs(
            id=rag_config.id,
            name=rag_config.name,
            description=rag_config.description,
            tool_name=rag_config.tool_name,
            tool_description=rag_config.tool_description,
            created_at=rag_config.created_at,
            created_by=rag_config.created_by,
            is_archived=rag_config.is_archived,
            extractor_config=extractor_config,
            chunker_config=chunker_config,
            embedding_config=embedding_config,
            vector_store_config=vector_store_config,
            reranker_config=reranker_config,
            tags=rag_config.tags,
        )

    # JS SSE client (EventSource) doesn't work with POST requests, so we use GET, even though post would be better
    @app.get("/api/projects/{project_id}/rag_configs/{rag_config_id}/run")
    async def run_rag_config(
        project_id: str,
        rag_config_id: str,
    ) -> StreamingResponse:
        project = project_from_id(project_id)

        rag_config = get_rag_config_from_id(project, rag_config_id)
        if rag_config.is_archived:
            raise HTTPException(
                status_code=422,
                detail="This RAG configuration is archived. You must unarchive it to use it.",
            )

        async def runner_factory():
            return await build_rag_workflow_runner(project, rag_config_id)

        # the workflow runner handles locking
        return await run_rag_workflow_runner_with_status(runner_factory)

    @app.post("/api/projects/{project_id}/rag_configs/progress")
    async def get_rag_config_progress(
        project_id: str,
        request: GetRagConfigProgressRequest,
    ) -> Dict[str, RagProgress]:
        project = project_from_id(project_id)
        rag_configs: list[RagConfig] = []

        if request.rag_config_ids:
            for rag_config_id in request.rag_config_ids:
                rag_config = RagConfig.from_id_and_parent_path(
                    rag_config_id, project.path
                )
                if rag_config is None:
                    continue
                rag_configs.append(rag_config)

            if not rag_configs:
                return {}
        else:
            rag_configs = project.rag_configs(readonly=True)

        progress_map: Dict[
            str, RagProgress
        ] = await compute_current_progress_for_rag_configs(project, rag_configs)
        return progress_map

    @app.post("/api/projects/{project_id}/rag_configs/{rag_config_id}/search")
    async def search_rag_config(
        project_id: str,
        rag_config_id: str,
        request: RagSearchRequest,
    ) -> RagSearchResponse:
        """Search the vector store associated with a RAG config."""
        project = project_from_id(project_id)

        # Get the RAG config and associated configs
        rag_config = RagConfig.from_id_and_parent_path(rag_config_id, project.path)
        if rag_config is None:
            raise HTTPException(
                status_code=404,
                detail="RAG config not found",
            )

        if rag_config.is_archived:
            raise HTTPException(
                status_code=422,
                detail="This RAG configuration is archived. You must unarchive it to use it.",
            )

        # Empty query - return empty results
        if not request.query.strip():
            return RagSearchResponse(results=[])

        # Get the vector store config
        vector_store_config = VectorStoreConfig.from_id_and_parent_path(
            str(rag_config.vector_store_config_id), project.path
        )
        if vector_store_config is None:
            raise HTTPException(
                status_code=404,
                detail="Vector store config not found",
            )

        # Get the embedding config
        embedding_config = EmbeddingConfig.from_id_and_parent_path(
            str(rag_config.embedding_config_id), project.path
        )
        if not embedding_config:
            raise HTTPException(
                status_code=404,
                detail="Embedding config not found",
            )

        # Create the vector store adapter
        vector_store_adapter = await vector_store_adapter_for_config(
            rag_config, vector_store_config
        )

        # Prepare the search query based on vector store type
        search_query: VectorStoreQuery

        if vector_store_config.store_type == VectorStoreType.LANCE_DB_FTS:
            # For FTS, just use the text query
            search_query = VectorStoreQuery(
                query_string=request.query,
                query_embedding=None,
            )
        elif vector_store_config.store_type in [
            VectorStoreType.LANCE_DB_VECTOR,
            VectorStoreType.LANCE_DB_HYBRID,
        ]:
            # For vector and hybrid search, generate embeddings for the query
            embedding_adapter = embedding_adapter_from_type(embedding_config)
            embedding_result = await embedding_adapter.generate_embeddings(
                [request.query]
            )

            if not embedding_result.embeddings:
                raise HTTPException(
                    status_code=500,
                    detail="Failed to generate embeddings for search query",
                )

            query_embedding = embedding_result.embeddings[0].vector

            if vector_store_config.store_type == VectorStoreType.LANCE_DB_VECTOR:
                # Pure vector search
                search_query = VectorStoreQuery(
                    query_string=None,
                    query_embedding=query_embedding,
                )
            else:
                # Hybrid search
                search_query = VectorStoreQuery(
                    query_string=request.query,
                    query_embedding=query_embedding,
                )
        else:
            raise HTTPException(
                status_code=400,
                detail=f"Unsupported vector store type: {vector_store_config.store_type}",
            )

        # Perform the search
        try:
            search_results = await vector_store_adapter.search(search_query)
            return RagSearchResponse(results=search_results)
        except Exception as e:
            logger.error(f"Search failed: {e}")
            raise HTTPException(
                status_code=500,
                detail=f"Search failed: {e!s}",
            )<|MERGE_RESOLUTION|>--- conflicted
+++ resolved
@@ -1024,14 +1024,9 @@
             model_name=request.model_name,
             output_format=request.output_format,
             passthrough_mimetypes=request.passthrough_mimetypes,
-<<<<<<< HEAD
-            extractor_type=ExtractorType.LITELLM,
-            properties=request.properties,
+            extractor_type=properties["extractor_type"],
+            properties=request.get_properties(),
             is_archived=False,
-=======
-            extractor_type=properties["extractor_type"],
-            properties=properties,
->>>>>>> 93b708a5
         )
         extractor_config.save_to_file()
 
