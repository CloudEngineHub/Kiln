from unittest.mock import MagicMock, patch

import pytest

from kiln_ai.adapters.ml_model_list import KilnModelProvider, StructuredOutputMode
from kiln_ai.adapters.model_adapters.base_adapter import BaseAdapter, RunOutput
from kiln_ai.datamodel import Task
from kiln_ai.datamodel.datamodel_enums import ChatStrategy
from kiln_ai.datamodel.project import Project
from kiln_ai.datamodel.run_config import ToolsRunConfig
from kiln_ai.datamodel.task import RunConfigProperties
<<<<<<< HEAD
from kiln_ai.tools.base_tool import KilnToolInterface
from kiln_ai.tools.tool_id import KilnBuiltInToolId
=======
from kiln_ai.datamodel.tool_id import KilnBuiltInToolId
from kiln_ai.tools.base_tool import KilnToolInterface
>>>>>>> b05ad765


class MockAdapter(BaseAdapter):
    """Concrete implementation of BaseAdapter for testing"""

    async def _run(self, input):
        return None, None

    def adapter_name(self) -> str:
        return "test"


@pytest.fixture
def mock_provider():
    return KilnModelProvider(
        name="openai",
    )


@pytest.fixture
def base_project():
    return Project(name="test_project", description="test project description")


@pytest.fixture
def base_task(base_project):
    task = Task(name="test_task", instruction="test_instruction", parent=base_project)
    return task


@pytest.fixture
def adapter(base_task):
    return MockAdapter(
        task=base_task,
        run_config=RunConfigProperties(
            model_name="test_model",
            model_provider_name="openai",
            prompt_id="simple_prompt_builder",
            structured_output_mode="json_schema",
        ),
    )


@pytest.fixture
def mock_formatter():
    formatter = MagicMock()
    formatter.format_input.return_value = {"formatted": "input"}
    return formatter


@pytest.fixture
def mock_parser():
    parser = MagicMock()
    parser.parse_output.return_value = RunOutput(
        output="test output", intermediate_outputs={}
    )
    return parser


async def test_model_provider_uses_cache(adapter, mock_provider):
    """Test that cached provider is returned if it exists"""
    # Set up cached provider
    adapter._model_provider = mock_provider

    # Mock the provider loader to ensure it's not called
    with patch(
        "kiln_ai.adapters.model_adapters.base_adapter.kiln_model_provider_from"
    ) as mock_loader:
        provider = adapter.model_provider()

        assert provider == mock_provider
        mock_loader.assert_not_called()


async def test_model_provider_loads_and_caches(adapter, mock_provider):
    """Test that provider is loaded and cached if not present"""
    # Ensure no cached provider
    adapter._model_provider = None

    # Mock the provider loader
    with patch(
        "kiln_ai.adapters.model_adapters.base_adapter.kiln_model_provider_from"
    ) as mock_loader:
        mock_loader.return_value = mock_provider

        # First call should load and cache
        provider1 = adapter.model_provider()
        assert provider1 == mock_provider
        mock_loader.assert_called_once_with("test_model", "openai")

        # Second call should use cache
        mock_loader.reset_mock()
        provider2 = adapter.model_provider()
        assert provider2 == mock_provider
        mock_loader.assert_not_called()


async def test_model_provider_invalid_provider_model_name(base_project):
    """Test error when model or provider name is missing"""
    # Create a task with a parent project
    task = Task(name="test_task", instruction="test_instruction", parent=base_project)

    # Test with missing model name
    with pytest.raises(ValueError, match="Input should be"):
        MockAdapter(
            task=task,
            run_config=RunConfigProperties(
                model_name="test_model",
                model_provider_name="invalid",
                prompt_id="simple_prompt_builder",
            ),
        )


async def test_model_provider_missing_model_names(base_project):
    """Test error when model or provider name is missing"""
    # Create a task with a parent project
    task = Task(name="test_task", instruction="test_instruction", parent=base_project)

    # Test with missing model name
    adapter = MockAdapter(
        task=task,
        run_config=RunConfigProperties(
            model_name="",
            model_provider_name="openai",
            prompt_id="simple_prompt_builder",
            structured_output_mode="json_schema",
        ),
    )
    with pytest.raises(
        ValueError, match="model_name and model_provider_name must be provided"
    ):
        await adapter.model_provider()


async def test_model_provider_not_found(adapter):
    """Test error when provider loader returns None"""
    # Mock the provider loader to return None
    with patch(
        "kiln_ai.adapters.model_adapters.base_adapter.kiln_model_provider_from"
    ) as mock_loader:
        mock_loader.return_value = None

        with pytest.raises(
            ValueError,
            match="not found for model test_model",
        ):
            await adapter.model_provider()


@pytest.mark.asyncio
@pytest.mark.parametrize(
    "output_schema,structured_output_mode,expected_json_instructions",
    [
        (False, StructuredOutputMode.json_instructions, False),
        (True, StructuredOutputMode.json_instructions, True),
        (False, StructuredOutputMode.json_instruction_and_object, False),
        (True, StructuredOutputMode.json_instruction_and_object, True),
        (True, StructuredOutputMode.json_mode, False),
        (False, StructuredOutputMode.json_mode, False),
    ],
)
async def test_prompt_builder_json_instructions(
    base_task,
    adapter,
    output_schema,
    structured_output_mode,
    expected_json_instructions,
):
    """Test that prompt builder is called with correct include_json_instructions value"""
    # Mock the prompt builder and has_structured_output method
    mock_prompt_builder = MagicMock()
    adapter.prompt_builder = mock_prompt_builder
    adapter.model_provider_name = "openai"
    adapter.has_structured_output = MagicMock(return_value=output_schema)
    adapter.run_config.structured_output_mode = structured_output_mode

    # Test
    adapter.build_prompt()
    mock_prompt_builder.build_prompt.assert_called_with(
        include_json_instructions=expected_json_instructions
    )


@pytest.mark.asyncio
@pytest.mark.parametrize(
    "formatter_id,expected_input,expected_calls",
    [
        (None, {"original": "input"}, 0),  # No formatter
        ("test_formatter", {"formatted": "input"}, 1),  # With formatter
    ],
)
async def test_input_formatting(
    adapter, mock_formatter, mock_parser, formatter_id, expected_input, expected_calls
):
    """Test that input formatting is handled correctly based on formatter configuration"""
    # Mock the model provider to return our formatter ID and parser
    provider = MagicMock()
    provider.formatter = formatter_id
    provider.parser = "test_parser"
    provider.reasoning_capable = False
    adapter.model_provider = MagicMock(return_value=provider)

    # Mock the formatter factory and parser factory
    with (
        patch(
            "kiln_ai.adapters.model_adapters.base_adapter.request_formatter_from_id"
        ) as mock_factory,
        patch(
            "kiln_ai.adapters.model_adapters.base_adapter.model_parser_from_id"
        ) as mock_parser_factory,
    ):
        mock_factory.return_value = mock_formatter
        mock_parser_factory.return_value = mock_parser

        # Mock the _run method to capture the input
        captured_input = None

        async def mock_run(input):
            nonlocal captured_input
            captured_input = input
            return RunOutput(output="test output", intermediate_outputs={}), None

        adapter._run = mock_run

        # Run the adapter
        original_input = {"original": "input"}
        await adapter.invoke_returning_run_output(original_input)

        # Verify formatter was called correctly
        assert captured_input == expected_input
        assert mock_factory.call_count == (1 if formatter_id else 0)
        assert mock_formatter.format_input.call_count == expected_calls

        # Verify original input was preserved in the run
        if formatter_id:
            mock_formatter.format_input.assert_called_once_with(original_input)


async def test_properties_for_task_output_includes_all_run_config_properties(adapter):
    """Test that all properties from RunConfigProperties are saved in task output properties"""
    # Get all field names from RunConfigProperties
    run_config_properties_fields = set(RunConfigProperties.model_fields.keys())

    # Get the properties saved by the adapter
    saved_properties = adapter._properties_for_task_output()
    saved_property_keys = set(saved_properties.keys())

    # Check which RunConfigProperties fields are missing from saved properties
    # Note: model_provider_name becomes model_provider in saved properties
    expected_mappings = {
        "model_name": "model_name",
        "model_provider_name": "model_provider",
        "prompt_id": "prompt_id",
        "temperature": "temperature",
        "top_p": "top_p",
        "structured_output_mode": "structured_output_mode",
        "tools_config": None,
    }

    missing_properties = []
    for field_name in run_config_properties_fields:
        expected_key = expected_mappings.get(field_name, field_name)
        if expected_key is not None and expected_key not in saved_property_keys:
            missing_properties.append(
                f"RunConfigProperties.{field_name} -> {expected_key}"
            )

    assert not missing_properties, (
        f"The following RunConfigProperties fields are not saved by _properties_for_task_output: {missing_properties}. Please update the method to include them."
    )


async def test_properties_for_task_output_catches_missing_new_property(adapter):
    """Test that demonstrates our test will catch when new properties are added to RunConfigProperties but not to _properties_for_task_output"""
    # Simulate what happens if a new property was added to RunConfigProperties
    # We'll mock the model_fields to include a fake new property
    original_fields = RunConfigProperties.model_fields.copy()

    # Create a mock field to simulate a new property being added
    from pydantic.fields import FieldInfo

    mock_field = FieldInfo(annotation=str, default="default_value")

    try:
        # Add a fake new field to simulate someone adding a property
        RunConfigProperties.model_fields["new_fake_property"] = mock_field

        # Get all field names from RunConfigProperties (now includes our fake property)
        run_config_properties_fields = set(RunConfigProperties.model_fields.keys())

        # Get the properties saved by the adapter (won't include our fake property)
        saved_properties = adapter._properties_for_task_output()
        saved_property_keys = set(saved_properties.keys())

        # The mappings don't include our fake property
        expected_mappings = {
            "model_name": "model_name",
            "model_provider_name": "model_provider",
            "prompt_id": "prompt_id",
            "temperature": "temperature",
            "top_p": "top_p",
            "structured_output_mode": "structured_output_mode",
            "tools_config": None,
        }

        missing_properties = []
        for field_name in run_config_properties_fields:
            expected_key = expected_mappings.get(field_name, field_name)
            if expected_key is not None and expected_key not in saved_property_keys:
                missing_properties.append(
                    f"RunConfigProperties.{field_name} -> {expected_key}"
                )

        # This should find our missing fake property
        assert missing_properties == [
            "RunConfigProperties.new_fake_property -> new_fake_property"
        ], f"Expected to find missing fake property, but got: {missing_properties}"

    finally:
        # Restore the original fields
        RunConfigProperties.model_fields.clear()
        RunConfigProperties.model_fields.update(original_fields)


@pytest.mark.parametrize(
    "cot_prompt,tuned_strategy,reasoning_capable,expected_formatter_class",
    [
        # No COT prompt -> always single turn
        (None, None, False, "SingleTurnFormatter"),
        (None, ChatStrategy.two_message_cot, False, "SingleTurnFormatter"),
        (None, ChatStrategy.single_turn_r1_thinking, True, "SingleTurnFormatter"),
        # With COT prompt:
        # - Tuned strategy takes precedence (except single turn)
        (
            "think step by step",
            ChatStrategy.two_message_cot,
            False,
            "TwoMessageCotFormatter",
        ),
        (
            "think step by step",
            ChatStrategy.single_turn_r1_thinking,
            False,
            "SingleTurnR1ThinkingFormatter",
        ),
        # - Tuned single turn is ignored when COT exists
        (
            "think step by step",
            ChatStrategy.single_turn,
            True,
            "SingleTurnR1ThinkingFormatter",
        ),
        # - Reasoning capable -> single turn R1 thinking
        ("think step by step", None, True, "SingleTurnR1ThinkingFormatter"),
        # - Not reasoning capable -> two message COT
        ("think step by step", None, False, "TwoMessageCotFormatter"),
    ],
)
def test_build_chat_formatter(
    adapter,
    cot_prompt,
    tuned_strategy,
    reasoning_capable,
    expected_formatter_class,
):
    """Test chat formatter strategy selection based on COT prompt, tuned strategy, and model capabilities"""
    # Mock the prompt builder
    mock_prompt_builder = MagicMock()
    mock_prompt_builder.chain_of_thought_prompt.return_value = cot_prompt
    mock_prompt_builder.build_prompt.return_value = "system message"
    adapter.prompt_builder = mock_prompt_builder

    # Mock the model provider
    mock_provider = MagicMock()
    mock_provider.tuned_chat_strategy = tuned_strategy
    mock_provider.reasoning_capable = reasoning_capable
    adapter.model_provider = MagicMock(return_value=mock_provider)

    # Get the formatter
    formatter = adapter.build_chat_formatter("test input")

    # Verify the formatter type
    assert formatter.__class__.__name__ == expected_formatter_class

    # Verify the formatter was created with correct parameters
    assert formatter.system_message == "system message"
    assert formatter.user_input == "test input"
    # Only check thinking_instructions for formatters that use it
    if expected_formatter_class == "TwoMessageCotFormatter":
        if cot_prompt:
            assert formatter.thinking_instructions == cot_prompt
        else:
            assert formatter.thinking_instructions is None
    # For other formatters, don't assert thinking_instructions

    # Verify prompt builder was called correctly
    mock_prompt_builder.build_prompt.assert_called_once()
    mock_prompt_builder.chain_of_thought_prompt.assert_called_once()


@pytest.mark.parametrize(
    "initial_mode,expected_mode",
    [
        (
            StructuredOutputMode.json_schema,
            StructuredOutputMode.json_schema,
        ),  # Should not change
        (
            StructuredOutputMode.unknown,
            StructuredOutputMode.json_mode,
        ),  # Should update to default
    ],
)
async def test_update_run_config_unknown_structured_output_mode(
    base_project, initial_mode, expected_mode
):
    """Test that unknown structured output mode is updated to the default for the model provider"""
    # Create a task with a parent project
    task = Task(name="test_task", instruction="test_instruction", parent=base_project)

    # Create a run config with the initial mode
    run_config = RunConfigProperties(
        model_name="test_model",
        model_provider_name="openai",
        prompt_id="simple_prompt_builder",
        structured_output_mode=initial_mode,
        temperature=0.7,  # Add some other properties to verify they're preserved
        top_p=0.9,
    )

    # Mock the default mode lookup
    with patch(
        "kiln_ai.adapters.model_adapters.base_adapter.default_structured_output_mode_for_model_provider"
    ) as mock_default:
        mock_default.return_value = StructuredOutputMode.json_mode

        # Create the adapter
        adapter = MockAdapter(task=task, run_config=run_config)

        # Verify the mode was updated correctly
        assert adapter.run_config.structured_output_mode == expected_mode

        # Verify other properties were preserved
        assert adapter.run_config.temperature == 0.7
        assert adapter.run_config.top_p == 0.9

        # Verify the default mode lookup was only called when needed
        if initial_mode == StructuredOutputMode.unknown:
            mock_default.assert_called_once_with("test_model", "openai")
        else:
            mock_default.assert_not_called()


@pytest.mark.parametrize(
    "tools_config,expected_tool_count,expected_tool_ids",
    [
        # No tools config
        (None, 0, []),
        # Empty tools config with None tools
        (ToolsRunConfig(tools=[]), 0, []),
        # Single tool
        ([KilnBuiltInToolId.ADD_NUMBERS], 1, [KilnBuiltInToolId.ADD_NUMBERS]),
        # Multiple tools
        (
            [KilnBuiltInToolId.ADD_NUMBERS, KilnBuiltInToolId.SUBTRACT_NUMBERS],
            2,
            [KilnBuiltInToolId.ADD_NUMBERS, KilnBuiltInToolId.SUBTRACT_NUMBERS],
        ),
        # All available built-in tools
        (
            [
                KilnBuiltInToolId.ADD_NUMBERS,
                KilnBuiltInToolId.SUBTRACT_NUMBERS,
                KilnBuiltInToolId.MULTIPLY_NUMBERS,
                KilnBuiltInToolId.DIVIDE_NUMBERS,
            ],
            4,
            [
                KilnBuiltInToolId.ADD_NUMBERS,
                KilnBuiltInToolId.SUBTRACT_NUMBERS,
                KilnBuiltInToolId.MULTIPLY_NUMBERS,
                KilnBuiltInToolId.DIVIDE_NUMBERS,
            ],
        ),
    ],
)
async def test_available_tools(
    base_project, tools_config, expected_tool_count, expected_tool_ids
):
    """Test that available_tools returns correct tools based on tools_config"""
    # Create a task with a parent project
    task = Task(name="test_task", instruction="test_instruction", parent=base_project)

    # Create tools config if we have tool IDs
    if tools_config is None:
        final_tools_config = None
    elif isinstance(tools_config, list):
        final_tools_config = ToolsRunConfig(tools=tools_config)
    else:
        final_tools_config = tools_config

    # Create adapter with tools config
    adapter = MockAdapter(
        task=task,
        run_config=RunConfigProperties(
            model_name="test_model",
            model_provider_name="openai",
            prompt_id="simple_prompt_builder",
            structured_output_mode="json_schema",
            tools_config=final_tools_config,
        ),
    )

    # Get available tools
<<<<<<< HEAD
    tools = adapter.available_tools()
=======
    tools = await adapter.available_tools()
>>>>>>> b05ad765

    # Verify tool count
    assert len(tools) == expected_tool_count

    # Verify all tools implement KilnToolInterface
    for tool in tools:
        assert isinstance(tool, KilnToolInterface)

    # Verify tool IDs match expected
    if expected_tool_ids:
        actual_tool_ids = [await tool.id() for tool in tools]
        assert actual_tool_ids == expected_tool_ids


<<<<<<< HEAD
def test_available_tools_with_invalid_tool_id(base_project):
=======
async def test_available_tools_with_invalid_tool_id(base_project):
>>>>>>> b05ad765
    """Test that available_tools raises ValueError for invalid tool ID"""
    # Create a task with a parent project
    task = Task(name="test_task", instruction="test_instruction", parent=base_project)

    # Create tools config with valid tool ID
    tools_config = ToolsRunConfig(tools=[KilnBuiltInToolId.ADD_NUMBERS])

    # Create adapter
    adapter = MockAdapter(
        task=task,
        run_config=RunConfigProperties(
            model_name="test_model",
            model_provider_name="openai",
            prompt_id="simple_prompt_builder",
            structured_output_mode="json_schema",
            tools_config=tools_config,
        ),
    )

    # Mock tool_from_id to raise ValueError for any tool ID
    with patch(
        "kiln_ai.adapters.model_adapters.base_adapter.tool_from_id"
    ) as mock_tool_from_id:
        mock_tool_from_id.side_effect = ValueError(
            "Tool ID test_id not found in tool registry"
        )

        # Should raise ValueError when trying to get tools
        with pytest.raises(
            ValueError, match="Tool ID test_id not found in tool registry"
        ):
<<<<<<< HEAD
            adapter.available_tools()
=======
            await adapter.available_tools()


async def test_available_tools_duplicate_names_raises_error(base_project):
    """Test that available_tools raises ValueError when tools have duplicate names"""
    # Create a task with a parent project
    task = Task(name="test_task", instruction="test_instruction", parent=base_project)

    # Create tools config with two different tool IDs
    tools_config = ToolsRunConfig(
        tools=[KilnBuiltInToolId.ADD_NUMBERS, KilnBuiltInToolId.SUBTRACT_NUMBERS]
    )

    # Create adapter
    adapter = MockAdapter(
        task=task,
        run_config=RunConfigProperties(
            model_name="test_model",
            model_provider_name="openai",
            prompt_id="simple_prompt_builder",
            structured_output_mode="json_schema",
            tools_config=tools_config,
        ),
    )

    # Create mock tools with duplicate names
    async def mock_name1():
        return "duplicate_name"

    async def mock_name2():
        return "duplicate_name"

    mock_tool1 = MagicMock(spec=KilnToolInterface)
    mock_tool1.name = mock_name1
    mock_tool2 = MagicMock(spec=KilnToolInterface)
    mock_tool2.name = mock_name2  # Same name as tool1

    # Mock tool_from_id to return our mock tools with duplicate names
    with patch(
        "kiln_ai.adapters.model_adapters.base_adapter.tool_from_id"
    ) as mock_tool_from_id:
        mock_tool_from_id.side_effect = [mock_tool1, mock_tool2]

        # Should raise ValueError when tools have duplicate names
        with pytest.raises(ValueError, match="Each tool must have a unique name"):
            await adapter.available_tools()
>>>>>>> b05ad765
<|MERGE_RESOLUTION|>--- conflicted
+++ resolved
@@ -9,13 +9,8 @@
 from kiln_ai.datamodel.project import Project
 from kiln_ai.datamodel.run_config import ToolsRunConfig
 from kiln_ai.datamodel.task import RunConfigProperties
-<<<<<<< HEAD
-from kiln_ai.tools.base_tool import KilnToolInterface
-from kiln_ai.tools.tool_id import KilnBuiltInToolId
-=======
 from kiln_ai.datamodel.tool_id import KilnBuiltInToolId
 from kiln_ai.tools.base_tool import KilnToolInterface
->>>>>>> b05ad765
 
 
 class MockAdapter(BaseAdapter):
@@ -531,11 +526,7 @@
     )
 
     # Get available tools
-<<<<<<< HEAD
-    tools = adapter.available_tools()
-=======
     tools = await adapter.available_tools()
->>>>>>> b05ad765
 
     # Verify tool count
     assert len(tools) == expected_tool_count
@@ -550,11 +541,7 @@
         assert actual_tool_ids == expected_tool_ids
 
 
-<<<<<<< HEAD
-def test_available_tools_with_invalid_tool_id(base_project):
-=======
 async def test_available_tools_with_invalid_tool_id(base_project):
->>>>>>> b05ad765
     """Test that available_tools raises ValueError for invalid tool ID"""
     # Create a task with a parent project
     task = Task(name="test_task", instruction="test_instruction", parent=base_project)
@@ -586,9 +573,6 @@
         with pytest.raises(
             ValueError, match="Tool ID test_id not found in tool registry"
         ):
-<<<<<<< HEAD
-            adapter.available_tools()
-=======
             await adapter.available_tools()
 
 
@@ -634,5 +618,4 @@
 
         # Should raise ValueError when tools have duplicate names
         with pytest.raises(ValueError, match="Each tool must have a unique name"):
-            await adapter.available_tools()
->>>>>>> b05ad765
+            await adapter.available_tools()