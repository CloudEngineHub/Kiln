<<<<<<< HEAD
import json
import logging
from dataclasses import dataclass
from typing import Any, Dict, List, Tuple
=======
import copy
import json
import logging
from dataclasses import dataclass
from typing import Any, Dict, List, Tuple, TypeAlias, Union
>>>>>>> b05ad765

import litellm
from litellm.types.utils import (
    ChatCompletionMessageToolCall,
    ChoiceLogprobs,
    Choices,
    ModelResponse,
)
<<<<<<< HEAD
=======
from litellm.types.utils import Message as LiteLLMMessage
>>>>>>> b05ad765
from litellm.types.utils import Usage as LiteLlmUsage
from openai.types.chat import ChatCompletionToolMessageParam
from openai.types.chat.chat_completion_message_tool_call_param import (
    ChatCompletionMessageToolCallParam,
)

import kiln_ai.datamodel as datamodel
from kiln_ai.adapters.ml_model_list import (
    KilnModelProvider,
    ModelProviderName,
    StructuredOutputMode,
)
from kiln_ai.adapters.model_adapters.base_adapter import (
    AdapterConfig,
    BaseAdapter,
    RunOutput,
    Usage,
)
from kiln_ai.adapters.model_adapters.litellm_config import LiteLlmConfig
from kiln_ai.datamodel.json_schema import validate_schema_with_value_error
from kiln_ai.tools.base_tool import KilnToolInterface
from kiln_ai.utils.exhaustive_error import raise_exhaustive_enum_error
from kiln_ai.utils.litellm import get_litellm_provider_info
from kiln_ai.utils.open_ai_types import (
    ChatCompletionAssistantMessageParamWrapper,
    ChatCompletionMessageParam,
)

MAX_CALLS_PER_TURN = 10
MAX_TOOL_CALLS_PER_TURN = 30

logger = logging.getLogger(__name__)

ChatCompletionMessageIncludingLiteLLM: TypeAlias = Union[
    ChatCompletionMessageParam, LiteLLMMessage
]


@dataclass
class ModelTurnResult:
    assistant_message: str
    all_messages: list[ChatCompletionMessageIncludingLiteLLM]
    model_response: ModelResponse | None
    model_choice: Choices | None
    usage: Usage


@dataclass
class ModelTurnResult:
    assistant_message: str
    all_messages: list[ChatCompletionMessageParam]
    model_response: ModelResponse | None
    model_choice: Choices | None
    usage: Usage


class LiteLlmAdapter(BaseAdapter):
    def __init__(
        self,
        config: LiteLlmConfig,
        kiln_task: datamodel.Task,
        base_adapter_config: AdapterConfig | None = None,
    ):
        self.config = config
        self._additional_body_options = config.additional_body_options
        self._api_base = config.base_url
        self._headers = config.default_headers
        self._litellm_model_id: str | None = None
        self._cached_available_tools: list[KilnToolInterface] | None = None

        super().__init__(
            task=kiln_task,
            run_config=config.run_config_properties,
            config=base_adapter_config,
        )

    async def _run_model_turn(
        self,
        provider: KilnModelProvider,
<<<<<<< HEAD
        prior_messages: list[ChatCompletionMessageParam],
=======
        prior_messages: list[ChatCompletionMessageIncludingLiteLLM],
>>>>>>> b05ad765
        top_logprobs: int | None,
        skip_response_format: bool,
    ) -> ModelTurnResult:
        """
        Call the model for a single top level turn: from user message to agent message.

        It may make handle iterations of tool calls between the user/agent message if needed.
        """

        usage = Usage()
        messages = list(prior_messages)
        tool_calls_count = 0

        while tool_calls_count < MAX_TOOL_CALLS_PER_TURN:
            # Build completion kwargs for tool calls
            completion_kwargs = await self.build_completion_kwargs(
                provider,
<<<<<<< HEAD
                messages,
=======
                # Pass a copy, as acompletion mutates objects and breaks types.
                copy.deepcopy(messages),
>>>>>>> b05ad765
                top_logprobs,
                skip_response_format,
            )

            # Make the completion call
            model_response, response_choice = await self.acompletion_checking_response(
                **completion_kwargs
            )

            # count the usage
            usage += self.usage_from_response(model_response)

<<<<<<< HEAD
            # Extract content and tool_calls safely
            content, assistant_message, tool_calls = self.extract_assistant_response(
                response_choice
            )
            messages.append(assistant_message)
=======
            # Extract content and tool calls
            if not hasattr(response_choice, "message"):
                raise ValueError("Response choice has no message")
            content = response_choice.message.content
            tool_calls = response_choice.message.tool_calls
            if not content and not tool_calls:
                raise ValueError(
                    "Model returned an assistant message, but no content or tool calls. This is not supported."
                )

            # Add message to messages, so it can be used in the next turn
            messages.append(response_choice.message)
>>>>>>> b05ad765

            # Process tool calls if any
            if tool_calls and len(tool_calls) > 0:
                (
                    assistant_message_from_toolcall,
                    tool_call_messages,
                ) = await self.process_tool_calls(tool_calls)

                # Add tool call results to messages
                messages.extend(tool_call_messages)

                # If task_response tool was called, we're done
                if assistant_message_from_toolcall is not None:
                    return ModelTurnResult(
                        assistant_message=assistant_message_from_toolcall,
                        all_messages=messages,
                        model_response=model_response,
                        model_choice=response_choice,
                        usage=usage,
                    )

                # If there were tool calls, increment counter and continue
                if tool_call_messages:
                    tool_calls_count += 1
                    continue

            # If no tool calls, return the content as final output
            if content:
                return ModelTurnResult(
                    assistant_message=content,
                    all_messages=messages,
                    model_response=model_response,
                    model_choice=response_choice,
                    usage=usage,
                )

            # If we get here with no content and no tool calls, break
            raise RuntimeError(
                "Model returned neither content nor tool calls. It must return at least one of these."
            )

        raise RuntimeError(
            f"Too many tool calls ({tool_calls_count}). Stopping iteration to avoid using too many tokens."
        )

    async def _run(self, input: Dict | str) -> tuple[RunOutput, Usage | None]:
        usage = Usage()

        provider = self.model_provider()
        if not provider.model_id:
            raise ValueError("Model ID is required for OpenAI compatible models")

        chat_formatter = self.build_chat_formatter(input)
<<<<<<< HEAD
        messages: list[ChatCompletionMessageParam] = []
=======
        messages: list[ChatCompletionMessageIncludingLiteLLM] = []
>>>>>>> b05ad765

        prior_output: str | None = None
        final_choice: Choices | None = None
        turns = 0

        while True:
            turns += 1
            if turns > MAX_CALLS_PER_TURN:
                raise RuntimeError(
                    f"Too many turns ({turns}). Stopping iteration to avoid using too many tokens."
                )

            turn = chat_formatter.next_turn(prior_output)
            if turn is None:
                # No next turn, we're done
                break

            # Add messages from the turn to chat history
            for message in turn.messages:
                if message.content is None:
                    raise ValueError("Empty message content isn't allowed")
                # pyright incorrectly warns about this, but it's valid so we can ignore. It can't handle the multi-value role.
                messages.append({"role": message.role, "content": message.content})  # type: ignore

            skip_response_format = not turn.final_call
            turn_result = await self._run_model_turn(
                provider,
                messages,
                self.base_adapter_config.top_logprobs if turn.final_call else None,
                skip_response_format,
            )

            usage += turn_result.usage

            prior_output = turn_result.assistant_message
            messages = turn_result.all_messages
            final_choice = turn_result.model_choice

            if not prior_output:
                raise RuntimeError("No assistant message/output returned from model")

        logprobs = self._extract_and_validate_logprobs(final_choice)

        # Save COT/reasoning if it exists. May be a message, or may be parsed by LiteLLM (or openrouter, or anyone upstream)
        intermediate_outputs = chat_formatter.intermediate_outputs()
        self._extract_reasoning_to_intermediate_outputs(
            final_choice, intermediate_outputs
        )
<<<<<<< HEAD

        if not isinstance(prior_output, str):
            raise RuntimeError(f"assistant message is not a string: {prior_output}")

=======

        if not isinstance(prior_output, str):
            raise RuntimeError(f"assistant message is not a string: {prior_output}")

        trace = self.all_messages_to_trace(messages)
>>>>>>> b05ad765
        output = RunOutput(
            output=prior_output,
            intermediate_outputs=intermediate_outputs,
            output_logprobs=logprobs,
<<<<<<< HEAD
            trace=messages,
=======
            trace=trace,
>>>>>>> b05ad765
        )

        return output, usage

    def _extract_and_validate_logprobs(
        self, final_choice: Choices | None
    ) -> ChoiceLogprobs | None:
        """
        Extract logprobs from the final choice and validate they exist if required.
        """
        logprobs = None
        if (
            final_choice is not None
            and hasattr(final_choice, "logprobs")
            and isinstance(final_choice.logprobs, ChoiceLogprobs)
        ):
            logprobs = final_choice.logprobs

        # Check logprobs worked, if required
        if self.base_adapter_config.top_logprobs is not None and logprobs is None:
            raise RuntimeError("Logprobs were required, but no logprobs were returned.")

        return logprobs

    def _extract_reasoning_to_intermediate_outputs(
        self, final_choice: Choices | None, intermediate_outputs: Dict[str, Any]
    ) -> None:
        """Extract reasoning content from model choice and add to intermediate outputs if present."""
        if (
            final_choice is not None
            and hasattr(final_choice, "message")
            and hasattr(final_choice.message, "reasoning_content")
        ):
            reasoning_content = final_choice.message.reasoning_content
            if reasoning_content is not None:
                stripped_reasoning_content = reasoning_content.strip()
                if len(stripped_reasoning_content) > 0:
                    intermediate_outputs["reasoning"] = stripped_reasoning_content

    async def acompletion_checking_response(
        self, **kwargs
    ) -> Tuple[ModelResponse, Choices]:
        response = await litellm.acompletion(**kwargs)
        if (
            not isinstance(response, ModelResponse)
            or not response.choices
            or len(response.choices) == 0
            or not isinstance(response.choices[0], Choices)
        ):
            raise RuntimeError(
                f"Expected ModelResponse with Choices, got {type(response)}."
            )
        return response, response.choices[0]

    def adapter_name(self) -> str:
        return "kiln_openai_compatible_adapter"

    async def response_format_options(self) -> dict[str, Any]:
        # Unstructured if task isn't structured
        if not self.has_structured_output():
            return {}

        structured_output_mode = self.run_config.structured_output_mode

        match structured_output_mode:
            case StructuredOutputMode.json_mode:
                return {"response_format": {"type": "json_object"}}
            case StructuredOutputMode.json_schema:
                return self.json_schema_response_format()
            case StructuredOutputMode.function_calling_weak:
                return self.tool_call_params(strict=False)
            case StructuredOutputMode.function_calling:
                return self.tool_call_params(strict=True)
            case StructuredOutputMode.json_instructions:
                # JSON instructions dynamically injected in prompt, not the API response format. Do not ask for json_object (see option below).
                return {}
            case StructuredOutputMode.json_custom_instructions:
                # JSON instructions statically injected in system prompt, not the API response format. Do not ask for json_object (see option above).
                return {}
            case StructuredOutputMode.json_instruction_and_object:
                # We set response_format to json_object and also set json instructions in the prompt
                return {"response_format": {"type": "json_object"}}
            case StructuredOutputMode.default:
                provider_name = self.run_config.model_provider_name
                if provider_name == ModelProviderName.ollama:
                    # Ollama added json_schema to all models: https://ollama.com/blog/structured-outputs
                    return self.json_schema_response_format()
                elif provider_name == ModelProviderName.docker_model_runner:
                    # Docker Model Runner uses OpenAI-compatible API with JSON schema support
                    return self.json_schema_response_format()
                else:
                    # Default to function calling -- it's older than the other modes. Higher compatibility.
                    # Strict isn't widely supported yet, so we don't use it by default unless it's OpenAI.
                    strict = provider_name == ModelProviderName.openai
                    return self.tool_call_params(strict=strict)
            case StructuredOutputMode.unknown:
                # See above, but this case should never happen.
                raise ValueError("Structured output mode is unknown.")
            case _:
                raise_exhaustive_enum_error(structured_output_mode)

    def json_schema_response_format(self) -> dict[str, Any]:
        output_schema = self.task.output_schema()
        return {
            "response_format": {
                "type": "json_schema",
                "json_schema": {
                    "name": "task_response",
                    "schema": output_schema,
                },
            }
        }

    def tool_call_params(self, strict: bool) -> dict[str, Any]:
        # Add additional_properties: false to the schema (OpenAI requires this for some models)
        output_schema = self.task.output_schema()
        if not isinstance(output_schema, dict):
            raise ValueError(
                "Invalid output schema for this task. Can not use tool calls."
            )
        output_schema["additionalProperties"] = False

        function_params = {
            "name": "task_response",
            "parameters": output_schema,
        }
        # This should be on, but we allow setting function_calling_weak for APIs that don't support it.
        if strict:
            function_params["strict"] = True

        return {
            "tools": [
                {
                    "type": "function",
                    "function": function_params,
                }
            ],
            "tool_choice": {
                "type": "function",
                "function": {"name": "task_response"},
            },
        }

    def build_extra_body(self, provider: KilnModelProvider) -> dict[str, Any]:
        # Don't love having this logic here. But it's worth the usability improvement
        # so better to keep it than exclude it. Should figure out how I want to isolate
        # this sort of logic so it's config driven and can be overridden

        extra_body = {}
        provider_options = {}

        if provider.thinking_level is not None:
            extra_body["reasoning_effort"] = provider.thinking_level

        if provider.require_openrouter_reasoning:
            # https://openrouter.ai/docs/use-cases/reasoning-tokens
            extra_body["reasoning"] = {
                "exclude": False,
            }

        if provider.gemini_reasoning_enabled:
            extra_body["reasoning"] = {
                "enabled": True,
            }

        if provider.name == ModelProviderName.openrouter:
            # Ask OpenRouter to include usage in the response (cost)
            extra_body["usage"] = {"include": True}

        if provider.anthropic_extended_thinking:
            extra_body["thinking"] = {"type": "enabled", "budget_tokens": 4000}

        if provider.r1_openrouter_options:
            # Require providers that support the reasoning parameter
            provider_options["require_parameters"] = True
            # Prefer R1 providers with reasonable perf/quants
            provider_options["order"] = ["Fireworks", "Together"]
            # R1 providers with unreasonable quants
            provider_options["ignore"] = ["DeepInfra"]

        # Only set of this request is to get logprobs.
        if (
            provider.logprobs_openrouter_options
            and self.base_adapter_config.top_logprobs is not None
        ):
            # Don't let OpenRouter choose a provider that doesn't support logprobs.
            provider_options["require_parameters"] = True
            # DeepInfra silently fails to return logprobs consistently.
            provider_options["ignore"] = ["DeepInfra"]

        if provider.openrouter_skip_required_parameters:
            # Oddball case, R1 14/8/1.5B fail with this param, even though they support thinking params.
            provider_options["require_parameters"] = False

        # Siliconflow uses a bool flag for thinking, for some models
        if provider.siliconflow_enable_thinking is not None:
            extra_body["enable_thinking"] = provider.siliconflow_enable_thinking

        if len(provider_options) > 0:
            extra_body["provider"] = provider_options

        return extra_body

    def litellm_model_id(self) -> str:
        # The model ID is an interesting combination of format and url endpoint.
        # It specifics the provider URL/host, but this is overridden if you manually set an api url
        if self._litellm_model_id:
            return self._litellm_model_id

        litellm_provider_info = get_litellm_provider_info(self.model_provider())
        if litellm_provider_info.is_custom and self._api_base is None:
            raise ValueError(
                "Explicit Base URL is required for OpenAI compatible APIs (custom models, ollama, fine tunes, and custom registry models)"
            )

        self._litellm_model_id = litellm_provider_info.litellm_model_id
        return self._litellm_model_id

    async def build_completion_kwargs(
        self,
        provider: KilnModelProvider,
<<<<<<< HEAD
        messages: list[ChatCompletionMessageParam],
=======
        messages: list[ChatCompletionMessageIncludingLiteLLM],
>>>>>>> b05ad765
        top_logprobs: int | None,
        skip_response_format: bool = False,
    ) -> dict[str, Any]:
        extra_body = self.build_extra_body(provider)

        # Merge all parameters into a single kwargs dict for litellm
        completion_kwargs = {
            "model": self.litellm_model_id(),
            "messages": messages,
            "api_base": self._api_base,
            "headers": self._headers,
            "temperature": self.run_config.temperature,
            "top_p": self.run_config.top_p,
            # This drops params that are not supported by the model. Only openai params like top_p, temperature -- not litellm params like model, etc.
            # Not all models and providers support all openai params (for example, o3 doesn't support top_p)
            # Better to ignore them than to fail the model call.
            # https://docs.litellm.ai/docs/completion/input
            "drop_params": True,
            **extra_body,
            **self._additional_body_options,
        }

        tool_calls = await self.litellm_tools()
        has_tools = len(tool_calls) > 0
        if has_tools:
            completion_kwargs["tools"] = tool_calls
            completion_kwargs["tool_choice"] = "auto"

        if not skip_response_format:
            # Response format: json_schema, json_instructions, json_mode, function_calling, etc
            response_format_options = await self.response_format_options()

<<<<<<< HEAD
            # TODO: maybe reconsider this. Model should be able to choose between a final answer or a tool call on any turn. But good models have json_schea, so do we need to support both? If we do, merge them, and consider auto vs forced when merging (only forced for final, auto for merged).
            # Check for a conflict between tools and response format using tools
=======
            # Check for a conflict between tools and response format using tools
            # We could reconsider this. Model could be able to choose between a final answer or a tool call on any turn. However, good models for tools tend to also support json_schea, so do we need to support both? If we do, merge them, and consider auto vs forced when merging (only forced for final, auto for merged).
>>>>>>> b05ad765
            if has_tools and "tools" in response_format_options:
                raise ValueError(
                    "Function calling/tools can't be used as the JSON response format if you're also using tools. Please select a different structured output mode."
                )

            completion_kwargs.update(response_format_options)

        if top_logprobs is not None:
            completion_kwargs["logprobs"] = True
            completion_kwargs["top_logprobs"] = top_logprobs

        return completion_kwargs

    def usage_from_response(self, response: ModelResponse) -> Usage:
        litellm_usage = response.get("usage", None)

        # LiteLLM isn't consistent in how it returns the cost.
        cost = response._hidden_params.get("response_cost", None)
        if cost is None and litellm_usage:
            cost = litellm_usage.get("cost", None)

        usage = Usage()

        if not litellm_usage and not cost:
            return usage

        if litellm_usage and isinstance(litellm_usage, LiteLlmUsage):
            usage.input_tokens = litellm_usage.get("prompt_tokens", None)
            usage.output_tokens = litellm_usage.get("completion_tokens", None)
            usage.total_tokens = litellm_usage.get("total_tokens", None)
        else:
            logger.warning(
                f"Unexpected usage format from litellm: {litellm_usage}. Expected Usage object, got {type(litellm_usage)}"
            )

        if isinstance(cost, float):
            usage.cost = cost
        elif cost is not None:
            # None is allowed, but no other types are expected
            logger.warning(
                f"Unexpected cost format from litellm: {cost}. Expected float, got {type(cost)}"
            )

        return usage

<<<<<<< HEAD
    def cached_available_tools(self) -> list[KilnToolInterface]:
        if self._cached_available_tools is None:
            self._cached_available_tools = self.available_tools()
        return self._cached_available_tools

    async def litellm_tools(self) -> list[Dict]:
        available_tools = self.cached_available_tools()
=======
    async def cached_available_tools(self) -> list[KilnToolInterface]:
        if self._cached_available_tools is None:
            self._cached_available_tools = await self.available_tools()
        return self._cached_available_tools

    async def litellm_tools(self) -> list[Dict]:
        available_tools = await self.cached_available_tools()
>>>>>>> b05ad765

        # LiteLLM takes the standard OpenAI-compatible tool call format
        return [await tool.toolcall_definition() for tool in available_tools]

    async def process_tool_calls(
        self, tool_calls: list[ChatCompletionMessageToolCall] | None
    ) -> tuple[str | None, list[ChatCompletionToolMessageParam]]:
        if tool_calls is None:
            return None, []

        assistant_output_from_toolcall: str | None = None
        tool_call_response_messages: list[ChatCompletionToolMessageParam] = []

        for tool_call in tool_calls:
            # Kiln "task_response" tool is used for returning structured output via tool calls.
            # Load the output from the tool call. Also
            if tool_call.function.name == "task_response":
                assistant_output_from_toolcall = tool_call.function.arguments
                continue

            # Process normal tool calls (not the "task_response" tool)
            tool_name = tool_call.function.name
            tool = None
<<<<<<< HEAD
            for tool_option in self.cached_available_tools():
=======
            for tool_option in await self.cached_available_tools():
>>>>>>> b05ad765
                if await tool_option.name() == tool_name:
                    tool = tool_option
                    break
            if not tool:
                raise RuntimeError(
                    f"A tool named '{tool_name}' was invoked by a model, but was not available."
                )

            # Parse the arguments and validate them against the tool's schema
            try:
                parsed_args = json.loads(tool_call.function.arguments)
            except json.JSONDecodeError:
                raise RuntimeError(
                    f"Failed to parse arguments for tool '{tool_name}' (should be JSON): {tool_call.function.arguments}"
                )
            try:
                tool_call_definition = await tool.toolcall_definition()
                json_schema = json.dumps(tool_call_definition["function"]["parameters"])
                validate_schema_with_value_error(parsed_args, json_schema)
            except Exception as e:
                raise RuntimeError(
                    f"Failed to validate arguments for tool '{tool_name}'. The arguments didn't match the tool's schema. The arguments were: {parsed_args}\n The error was: {e}"
                ) from e

            result = await tool.run(**parsed_args)

            tool_call_response_messages.append(
                ChatCompletionToolMessageParam(
                    role="tool",
                    tool_call_id=tool_call.id,
                    content=result,
                )
            )

        if (
            assistant_output_from_toolcall is not None
            and len(tool_call_response_messages) > 0
        ):
            raise RuntimeError(
                "Model asked for impossible combination: task_response tool call and other tool calls were both provided in the same turn. This is not supported as it means the model asked us to both return task_response results (ending the turn) and run new tools calls to send back to the model. If the model makes this mistake often, try a difference structured data model like JSON schema, where this is impossible."
            )

        return assistant_output_from_toolcall, tool_call_response_messages

<<<<<<< HEAD
    def extract_assistant_response(
        self, response_choice: Choices
    ) -> tuple[
        str | None,
        ChatCompletionAssistantMessageParamWrapper,
        List[ChatCompletionMessageToolCall] | None,
    ]:
        """
        Extract the message from the model with type safety and validation.
        """
        content: str | None = None
        tool_calls: List[ChatCompletionMessageToolCall] | None = None
        tool_calls_param: List[ChatCompletionMessageToolCallParam] = []
        if hasattr(response_choice, "message"):
            if hasattr(response_choice.message, "content"):
                content = response_choice.message.content
            if hasattr(response_choice.message, "tool_calls"):
                tool_calls = response_choice.message.tool_calls

                # ChatCompletionMessageToolCallParam != ChatCompletionMessageToolCall, obviously
                for tool_call in tool_calls or []:
                    # Optional in the SDK for streaming responses, but should never be None by now
                    if tool_call.function.name is None:
                        raise ValueError(
                            "The model requested a tool call, without providing a function name (required)."
                        )
                    tool_calls_param.append(
                        ChatCompletionMessageToolCallParam(
                            id=tool_call.id,
                            type="function",
                            function={
                                "name": tool_call.function.name,
                                "arguments": tool_call.function.arguments,
                            },
                        )
                    )

        if not content and not tool_calls_param:
            raise ValueError(
                "Model returned an assistant message, but no content or tool calls. This is not supported."
            )
        message: ChatCompletionAssistantMessageParamWrapper = {
            "role": "assistant",
        }
        if content:
            message["content"] = content
        if tool_calls_param:
            message["tool_calls"] = tool_calls_param

        return content, message, tool_calls
=======
    def litellm_message_to_trace_message(
        self, raw_message: LiteLLMMessage
    ) -> ChatCompletionAssistantMessageParamWrapper:
        """
        Convert a LiteLLM Message object to an OpenAI compatible message, our ChatCompletionAssistantMessageParamWrapper
        """
        message: ChatCompletionAssistantMessageParamWrapper = {
            "role": "assistant",
        }
        if raw_message.role != "assistant":
            raise ValueError(
                "Model returned a message with a role other than assistant. This is not supported."
            )

        if hasattr(raw_message, "content"):
            message["content"] = raw_message.content
        if hasattr(raw_message, "reasoning_content"):
            message["reasoning_content"] = raw_message.reasoning_content
        if hasattr(raw_message, "tool_calls"):
            # Convert ChatCompletionMessageToolCall to ChatCompletionMessageToolCallParam
            open_ai_tool_calls: List[ChatCompletionMessageToolCallParam] = []
            for litellm_tool_call in raw_message.tool_calls or []:
                # Optional in the SDK for streaming responses, but should never be None at this point.
                if litellm_tool_call.function.name is None:
                    raise ValueError(
                        "The model requested a tool call, without providing a function name (required)."
                    )
                open_ai_tool_calls.append(
                    ChatCompletionMessageToolCallParam(
                        id=litellm_tool_call.id,
                        type="function",
                        function={
                            "name": litellm_tool_call.function.name,
                            "arguments": litellm_tool_call.function.arguments,
                        },
                    )
                )
            if len(open_ai_tool_calls) > 0:
                message["tool_calls"] = open_ai_tool_calls

        if not message.get("content") and not message.get("tool_calls"):
            raise ValueError(
                "Model returned an assistant message, but no content or tool calls. This is not supported."
            )

        return message

    def all_messages_to_trace(
        self, messages: list[ChatCompletionMessageIncludingLiteLLM]
    ) -> list[ChatCompletionMessageParam]:
        """
        Internally we allow LiteLLM Message objects, but for trace we need OpenAI compatible types. Replace LiteLLM Message objects with OpenAI compatible types.
        """
        trace: list[ChatCompletionMessageParam] = []
        for message in messages:
            if isinstance(message, LiteLLMMessage):
                trace.append(self.litellm_message_to_trace_message(message))
            else:
                trace.append(message)
        return trace
>>>>>>> b05ad765
<|MERGE_RESOLUTION|>--- conflicted
+++ resolved
@@ -1,15 +1,8 @@
-<<<<<<< HEAD
-import json
-import logging
-from dataclasses import dataclass
-from typing import Any, Dict, List, Tuple
-=======
 import copy
 import json
 import logging
 from dataclasses import dataclass
 from typing import Any, Dict, List, Tuple, TypeAlias, Union
->>>>>>> b05ad765
 
 import litellm
 from litellm.types.utils import (
@@ -18,10 +11,7 @@
     Choices,
     ModelResponse,
 )
-<<<<<<< HEAD
-=======
 from litellm.types.utils import Message as LiteLLMMessage
->>>>>>> b05ad765
 from litellm.types.utils import Usage as LiteLlmUsage
 from openai.types.chat import ChatCompletionToolMessageParam
 from openai.types.chat.chat_completion_message_tool_call_param import (
@@ -69,15 +59,6 @@
     usage: Usage
 
 
-@dataclass
-class ModelTurnResult:
-    assistant_message: str
-    all_messages: list[ChatCompletionMessageParam]
-    model_response: ModelResponse | None
-    model_choice: Choices | None
-    usage: Usage
-
-
 class LiteLlmAdapter(BaseAdapter):
     def __init__(
         self,
@@ -101,11 +82,7 @@
     async def _run_model_turn(
         self,
         provider: KilnModelProvider,
-<<<<<<< HEAD
-        prior_messages: list[ChatCompletionMessageParam],
-=======
         prior_messages: list[ChatCompletionMessageIncludingLiteLLM],
->>>>>>> b05ad765
         top_logprobs: int | None,
         skip_response_format: bool,
     ) -> ModelTurnResult:
@@ -123,12 +100,8 @@
             # Build completion kwargs for tool calls
             completion_kwargs = await self.build_completion_kwargs(
                 provider,
-<<<<<<< HEAD
-                messages,
-=======
                 # Pass a copy, as acompletion mutates objects and breaks types.
                 copy.deepcopy(messages),
->>>>>>> b05ad765
                 top_logprobs,
                 skip_response_format,
             )
@@ -141,13 +114,6 @@
             # count the usage
             usage += self.usage_from_response(model_response)
 
-<<<<<<< HEAD
-            # Extract content and tool_calls safely
-            content, assistant_message, tool_calls = self.extract_assistant_response(
-                response_choice
-            )
-            messages.append(assistant_message)
-=======
             # Extract content and tool calls
             if not hasattr(response_choice, "message"):
                 raise ValueError("Response choice has no message")
@@ -160,7 +126,6 @@
 
             # Add message to messages, so it can be used in the next turn
             messages.append(response_choice.message)
->>>>>>> b05ad765
 
             # Process tool calls if any
             if tool_calls and len(tool_calls) > 0:
@@ -214,11 +179,7 @@
             raise ValueError("Model ID is required for OpenAI compatible models")
 
         chat_formatter = self.build_chat_formatter(input)
-<<<<<<< HEAD
-        messages: list[ChatCompletionMessageParam] = []
-=======
         messages: list[ChatCompletionMessageIncludingLiteLLM] = []
->>>>>>> b05ad765
 
         prior_output: str | None = None
         final_choice: Choices | None = None
@@ -267,27 +228,16 @@
         self._extract_reasoning_to_intermediate_outputs(
             final_choice, intermediate_outputs
         )
-<<<<<<< HEAD
 
         if not isinstance(prior_output, str):
             raise RuntimeError(f"assistant message is not a string: {prior_output}")
 
-=======
-
-        if not isinstance(prior_output, str):
-            raise RuntimeError(f"assistant message is not a string: {prior_output}")
-
         trace = self.all_messages_to_trace(messages)
->>>>>>> b05ad765
         output = RunOutput(
             output=prior_output,
             intermediate_outputs=intermediate_outputs,
             output_logprobs=logprobs,
-<<<<<<< HEAD
-            trace=messages,
-=======
             trace=trace,
->>>>>>> b05ad765
         )
 
         return output, usage
@@ -509,11 +459,7 @@
     async def build_completion_kwargs(
         self,
         provider: KilnModelProvider,
-<<<<<<< HEAD
-        messages: list[ChatCompletionMessageParam],
-=======
         messages: list[ChatCompletionMessageIncludingLiteLLM],
->>>>>>> b05ad765
         top_logprobs: int | None,
         skip_response_format: bool = False,
     ) -> dict[str, Any]:
@@ -546,13 +492,8 @@
             # Response format: json_schema, json_instructions, json_mode, function_calling, etc
             response_format_options = await self.response_format_options()
 
-<<<<<<< HEAD
-            # TODO: maybe reconsider this. Model should be able to choose between a final answer or a tool call on any turn. But good models have json_schea, so do we need to support both? If we do, merge them, and consider auto vs forced when merging (only forced for final, auto for merged).
-            # Check for a conflict between tools and response format using tools
-=======
             # Check for a conflict between tools and response format using tools
             # We could reconsider this. Model could be able to choose between a final answer or a tool call on any turn. However, good models for tools tend to also support json_schea, so do we need to support both? If we do, merge them, and consider auto vs forced when merging (only forced for final, auto for merged).
->>>>>>> b05ad765
             if has_tools and "tools" in response_format_options:
                 raise ValueError(
                     "Function calling/tools can't be used as the JSON response format if you're also using tools. Please select a different structured output mode."
@@ -598,15 +539,6 @@
 
         return usage
 
-<<<<<<< HEAD
-    def cached_available_tools(self) -> list[KilnToolInterface]:
-        if self._cached_available_tools is None:
-            self._cached_available_tools = self.available_tools()
-        return self._cached_available_tools
-
-    async def litellm_tools(self) -> list[Dict]:
-        available_tools = self.cached_available_tools()
-=======
     async def cached_available_tools(self) -> list[KilnToolInterface]:
         if self._cached_available_tools is None:
             self._cached_available_tools = await self.available_tools()
@@ -614,7 +546,6 @@
 
     async def litellm_tools(self) -> list[Dict]:
         available_tools = await self.cached_available_tools()
->>>>>>> b05ad765
 
         # LiteLLM takes the standard OpenAI-compatible tool call format
         return [await tool.toolcall_definition() for tool in available_tools]
@@ -638,11 +569,7 @@
             # Process normal tool calls (not the "task_response" tool)
             tool_name = tool_call.function.name
             tool = None
-<<<<<<< HEAD
-            for tool_option in self.cached_available_tools():
-=======
             for tool_option in await self.cached_available_tools():
->>>>>>> b05ad765
                 if await tool_option.name() == tool_name:
                     tool = tool_option
                     break
@@ -687,58 +614,6 @@
 
         return assistant_output_from_toolcall, tool_call_response_messages
 
-<<<<<<< HEAD
-    def extract_assistant_response(
-        self, response_choice: Choices
-    ) -> tuple[
-        str | None,
-        ChatCompletionAssistantMessageParamWrapper,
-        List[ChatCompletionMessageToolCall] | None,
-    ]:
-        """
-        Extract the message from the model with type safety and validation.
-        """
-        content: str | None = None
-        tool_calls: List[ChatCompletionMessageToolCall] | None = None
-        tool_calls_param: List[ChatCompletionMessageToolCallParam] = []
-        if hasattr(response_choice, "message"):
-            if hasattr(response_choice.message, "content"):
-                content = response_choice.message.content
-            if hasattr(response_choice.message, "tool_calls"):
-                tool_calls = response_choice.message.tool_calls
-
-                # ChatCompletionMessageToolCallParam != ChatCompletionMessageToolCall, obviously
-                for tool_call in tool_calls or []:
-                    # Optional in the SDK for streaming responses, but should never be None by now
-                    if tool_call.function.name is None:
-                        raise ValueError(
-                            "The model requested a tool call, without providing a function name (required)."
-                        )
-                    tool_calls_param.append(
-                        ChatCompletionMessageToolCallParam(
-                            id=tool_call.id,
-                            type="function",
-                            function={
-                                "name": tool_call.function.name,
-                                "arguments": tool_call.function.arguments,
-                            },
-                        )
-                    )
-
-        if not content and not tool_calls_param:
-            raise ValueError(
-                "Model returned an assistant message, but no content or tool calls. This is not supported."
-            )
-        message: ChatCompletionAssistantMessageParamWrapper = {
-            "role": "assistant",
-        }
-        if content:
-            message["content"] = content
-        if tool_calls_param:
-            message["tool_calls"] = tool_calls_param
-
-        return content, message, tool_calls
-=======
     def litellm_message_to_trace_message(
         self, raw_message: LiteLLMMessage
     ) -> ChatCompletionAssistantMessageParamWrapper:
@@ -798,5 +673,4 @@
                 trace.append(self.litellm_message_to_trace_message(message))
             else:
                 trace.append(message)
-        return trace
->>>>>>> b05ad765
+        return trace