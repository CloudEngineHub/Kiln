--- conflicted
+++ resolved
@@ -309,11 +309,10 @@
                 raise_exhaustive_enum_error(self.query_type)
         return kwargs
 
-<<<<<<< HEAD
-    async def search(self, query: KilnVectorStoreQuery) -> List[SearchResult]:
+    async def search(self, query: VectorStoreQuery) -> List[SearchResult]:
         try:
             query_result = await self.lancedb_vector_store.aquery(
-                VectorStoreQuery(
+                LlamaIndexVectorStoreQuery(
                     **self.build_kwargs_for_query(query),
                 ),
                 query_type=self.query_type,
@@ -335,16 +334,6 @@
                 logger.info("Vector store search returned no results: %s", e)
                 return []
             raise
-=======
-    async def search(self, query: VectorStoreQuery) -> List[SearchResult]:
-        query_result = await self.lancedb_vector_store.aquery(
-            LlamaIndexVectorStoreQuery(
-                **self.build_kwargs_for_query(query),
-            ),
-            query_type=self.query_type,
-        )
-        return self.format_query_result(query_result)
->>>>>>> a2da9344
 
     def compute_deterministic_chunk_id(self, document_id: str, chunk_idx: int) -> str:
         # the id_ of the Node must be a UUID string, otherwise llama_index / LanceDB fails downstream
