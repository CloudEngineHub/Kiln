from enum import Enum
from typing import List, Literal

from pydantic import BaseModel

from kiln_ai.datamodel.datamodel_enums import (
    ChatStrategy,
    KilnMimeType,
    ModelProviderName,
    StructuredOutputMode,
)

"""
Provides model configuration and management for various LLM providers and models.
This module handles the integration with different AI model providers and their respective models,
including configuration, validation, and instantiation of language models.
"""


class ModelFamily(str, Enum):
    """
    Enumeration of supported model families/architectures.
    """

    gpt = "gpt"
    llama = "llama"
    phi = "phi"
    mistral = "mistral"
    gemma = "gemma"
    gemini = "gemini"
    claude = "claude"
    mixtral = "mixtral"
    qwen = "qwen"
    deepseek = "deepseek"
    dolphin = "dolphin"
    grok = "grok"
    kimi = "kimi"
    hunyuan = "hunyuan"
    glm = "glm"
    ernie = "ernie"
    minimax = "minimax"
    pangu = "pangu"


# Where models have instruct and raw versions, instruct is default and raw is specified
class ModelName(str, Enum):
    """
    Enumeration of specific model versions supported by the system.
    Where models have instruct and raw versions, instruct is default and raw is specified.
    """

    llama_3_1_8b = "llama_3_1_8b"
    llama_3_1_70b = "llama_3_1_70b"
    llama_3_1_405b = "llama_3_1_405b"
    llama_3_2_1b = "llama_3_2_1b"
    llama_3_2_3b = "llama_3_2_3b"
    llama_3_2_11b = "llama_3_2_11b"
    llama_3_2_90b = "llama_3_2_90b"
    llama_3_3_70b = "llama_3_3_70b"
    llama_4_maverick = "llama_4_maverick"
    llama_4_scout = "llama_4_scout"
    gpt_5 = "gpt_5"
    gpt_5_chat = "gpt_5_chat"
    gpt_5_mini = "gpt_5_mini"
    gpt_5_nano = "gpt_5_nano"
    gpt_4o_mini = "gpt_4o_mini"
    gpt_4o = "gpt_4o"
    gpt_4_1 = "gpt_4_1"
    gpt_4_1_mini = "gpt_4_1_mini"
    gpt_4_1_nano = "gpt_4_1_nano"
    gpt_o3_low = "gpt_o3_low"
    gpt_o3_medium = "gpt_o3_medium"
    gpt_o3_high = "gpt_o3_high"
    gpt_oss_20b = "gpt_oss_20b"
    gpt_oss_120b = "gpt_oss_120b"
    gpt_o1_low = "gpt_o1_low"
    gpt_o1_medium = "gpt_o1_medium"
    gpt_o1_high = "gpt_o1_high"
    gpt_o4_mini_low = "gpt_o4_mini_low"
    gpt_o4_mini_medium = "gpt_o4_mini_medium"
    gpt_o4_mini_high = "gpt_o4_mini_high"
    gpt_o3_mini_low = "gpt_o3_mini_low"
    gpt_o3_mini_medium = "gpt_o3_mini_medium"
    gpt_o3_mini_high = "gpt_o3_mini_high"
    phi_3_5 = "phi_3_5"
    phi_4 = "phi_4"
    phi_4_5p6b = "phi_4_5p6b"
    phi_4_mini = "phi_4_mini"
    mistral_large = "mistral_large"
    mistral_nemo = "mistral_nemo"
    mistral_small_3 = "mistral_small_3"
    magistral_medium = "magistral_medium"
    magistral_medium_thinking = "magistral_medium_thinking"
    gemma_2_2b = "gemma_2_2b"
    gemma_2_9b = "gemma_2_9b"
    gemma_2_27b = "gemma_2_27b"
    gemma_3_0p27b = "gemma_3_0p27b"
    gemma_3_1b = "gemma_3_1b"
    gemma_3_4b = "gemma_3_4b"
    gemma_3_12b = "gemma_3_12b"
    gemma_3_27b = "gemma_3_27b"
    gemma_3n_2b = "gemma_3n_2b"
    gemma_3n_4b = "gemma_3n_4b"
    claude_3_5_haiku = "claude_3_5_haiku"
    claude_3_5_sonnet = "claude_3_5_sonnet"
    claude_3_7_sonnet = "claude_3_7_sonnet"
    claude_3_7_sonnet_thinking = "claude_3_7_sonnet_thinking"
    claude_sonnet_4 = "claude_sonnet_4"
    claude_opus_4 = "claude_opus_4"
    gemini_1_5_flash = "gemini_1_5_flash"
    gemini_1_5_flash_8b = "gemini_1_5_flash_8b"
    gemini_1_5_pro = "gemini_1_5_pro"
    gemini_2_0_flash = "gemini_2_0_flash"
    gemini_2_0_flash_lite = "gemini_2_0_flash_lite"
    gemini_2_5_pro = "gemini_2_5_pro"
    gemini_2_5_flash = "gemini_2_5_flash"
    gemini_2_5_flash_lite = "gemini_2_5_flash_lite"
    nemotron_70b = "nemotron_70b"
    mixtral_8x7b = "mixtral_8x7b"
    qwen_2p5_7b = "qwen_2p5_7b"
    qwen_2p5_14b = "qwen_2p5_14b"
    qwen_2p5_72b = "qwen_2p5_72b"
    qwq_32b = "qwq_32b"
    deepseek_3 = "deepseek_3"
    deepseek_r1 = "deepseek_r1"
    deepseek_r1_0528 = "deepseek_r1_0528"
    deepseek_r1_0528_distill_qwen3_8b = "deepseek_r1_0528_distill_qwen3_8b"
    deepseek_r1_distill_qwen_32b = "deepseek_r1_distill_qwen_32b"
    deepseek_r1_distill_llama_70b = "deepseek_r1_distill_llama_70b"
    deepseek_r1_distill_qwen_14b = "deepseek_r1_distill_qwen_14b"
    deepseek_r1_distill_qwen_1p5b = "deepseek_r1_distill_qwen_1p5b"
    deepseek_r1_distill_qwen_7b = "deepseek_r1_distill_qwen_7b"
    deepseek_r1_distill_llama_8b = "deepseek_r1_distill_llama_8b"
    dolphin_2_9_8x22b = "dolphin_2_9_8x22b"
    grok_2 = "grok_2"
    grok_3 = "grok_3"
    grok_3_mini = "grok_3_mini"
    grok_4 = "grok_4"
    qwen_3_0p6b = "qwen_3_0p6b"
    qwen_3_0p6b_no_thinking = "qwen_3_0p6b_no_thinking"
    qwen_3_1p7b = "qwen_3_1p7b"
    qwen_3_1p7b_no_thinking = "qwen_3_1p7b_no_thinking"
    qwen_3_4b = "qwen_3_4b"
    qwen_3_4b_no_thinking = "qwen_3_4b_no_thinking"
    qwen_3_8b = "qwen_3_8b"
    qwen_3_8b_no_thinking = "qwen_3_8b_no_thinking"
    qwen_3_14b = "qwen_3_14b"
    qwen_3_14b_no_thinking = "qwen_3_14b_no_thinking"
    qwen_3_30b_a3b_2507 = "qwen_3_30b_a3b_2507"
    qwen_3_30b_a3b = "qwen_3_30b_a3b"
    qwen_3_30b_a3b_2507_no_thinking = "qwen_3_30b_a3b_2507_no_thinking"
    qwen_3_30b_a3b_no_thinking = "qwen_3_30b_a3b_no_thinking"
    qwen_3_32b = "qwen_3_32b"
    qwen_3_32b_no_thinking = "qwen_3_32b_no_thinking"
    qwen_3_235b_a22b_2507 = "qwen_3_235b_a22b_2507"
    qwen_3_235b_a22b = "qwen_3_235b_a22b"
    qwen_3_235b_a22b_2507_no_thinking = "qwen_3_235b_a22b_2507_no_thinking"
    qwen_3_235b_a22b_no_thinking = "qwen_3_235b_a22b_no_thinking"
    qwen_long_l1_32b = "qwen_long_l1_32b"
    kimi_k2 = "kimi_k2"
    kimi_dev_72b = "kimi_dev_72b"
    glm_4_5 = "glm_4_5"
    glm_4_5_air = "glm_4_5_air"
    glm_4_1v_9b_thinking = "glm_4_1v_9b_thinking"
    glm_z1_32b_0414 = "glm_z1_32b_0414"
    glm_z1_9b_0414 = "glm_z1_9b_0414"
    ernie_4_5_300b_a47b = "ernie_4_5_300b_a47b"
    hunyuan_a13b = "hunyuan_a13b"
    hunyuan_a13b_no_thinking = "hunyuan_a13b_no_thinking"
    minimax_m1_80k = "minimax_m1_80k"
    pangu_pro_moe_72b_a16b = "pangu_pro_moe_72b_a16b"


class ModelParserID(str, Enum):
    """
    Enumeration of supported model parsers.
    """

    r1_thinking = "r1_thinking"
    optional_r1_thinking = "optional_r1_thinking"


class ModelFormatterID(str, Enum):
    """
    Enumeration of supported model formatters.
    """

    qwen3_style_no_think = "qwen3_style_no_think"


class KilnModelProvider(BaseModel):
    """
    Configuration for a specific model provider.

    Attributes:
        name: The provider's identifier
        supports_structured_output: Whether the provider supports structured output formats
        supports_data_gen: Whether the provider supports data generation
        supports_doc_extraction: Whether the provider is meant to support document extraction
        untested_model: Whether the model is untested (typically user added). The supports_ fields are not applicable.
        provider_finetune_id: The finetune ID for the provider, if applicable. Some providers like Fireworks load these from an API.
        structured_output_mode: The mode we should use to call the model for structured output, if it was trained with structured output.
        parser: A parser to use for the model, if applicable
        reasoning_capable: Whether the model is designed to output thinking in a structured format (eg <think></think>). If so we don't use COT across 2 calls, and ask for thinking and final response in the same call.
        tuned_chat_strategy: Used when a model is finetuned with a specific chat strategy, and it's best to use it at call time.
        multimodal_capable: Whether the model supports multimodal inputs (e.g. images, audio, video, PDFs, etc.)
        multimodal_mime_types: The mime types that the model supports for multimodal inputs (e.g. image/jpeg, video/mp4, application/pdf, etc.)
    """

    name: ModelProviderName
    model_id: str | None = None
    supports_structured_output: bool = True
    supports_data_gen: bool = True
    supports_doc_extraction: bool = False
    suggested_for_data_gen: bool = False
    untested_model: bool = False
    provider_finetune_id: str | None = None
    structured_output_mode: StructuredOutputMode = StructuredOutputMode.default
    parser: ModelParserID | None = None
    formatter: ModelFormatterID | None = None
    reasoning_capable: bool = False
    supports_logprobs: bool = False
    suggested_for_evals: bool = False
    uncensored: bool = False
    suggested_for_uncensored_data_gen: bool = False
    tuned_chat_strategy: ChatStrategy | None = None
    multimodal_capable: bool = False
    multimodal_mime_types: List[str] | None = None

    # We need a more generalized way to handle custom provider parameters.
    # Making them quite declarative here for now, isolating provider specific logic
    # to this file. Later I should be able to override anything in this file via config.
    r1_openrouter_options: bool = False
    require_openrouter_reasoning: bool = False
    logprobs_openrouter_options: bool = False
    openrouter_skip_required_parameters: bool = False
    thinking_level: Literal["low", "medium", "high"] | None = None
    ollama_model_aliases: List[str] | None = None
    anthropic_extended_thinking: bool = False
    gemini_reasoning_enabled: bool = False

    # some models on siliconflow allow dynamically disabling thinking
    # currently only supported by Qwen3 and tencent/Hunyuan-A13B-Instruct
    # ref: https://docs.siliconflow.cn/cn/api-reference/chat-completions/chat-completions
    siliconflow_enable_thinking: bool | None = None
    # enable this flag to make reasoning optional for structured output
    # some reasoning models on siliconflow do not return any reasoning for structured output
    # this is not uniform nor documented, so we need to test each model
    reasoning_optional_for_structured_output: bool | None = None


class KilnModel(BaseModel):
    """
    Configuration for a specific AI model.

    Attributes:
        family: The model's architecture family
        name: The model's identifier
        friendly_name: Human-readable name for the model
        providers: List of providers that offer this model
        supports_structured_output: Whether the model supports structured output formats
    """

    family: str
    name: str
    friendly_name: str
    providers: List[KilnModelProvider]


built_in_models: List[KilnModel] = [
    # GPT 5
    KilnModel(
        family=ModelFamily.gpt,
        name=ModelName.gpt_5,
        friendly_name="GPT-5",
        providers=[
            KilnModelProvider(
                name=ModelProviderName.openai,
                model_id="gpt-5",
                structured_output_mode=StructuredOutputMode.json_schema,
                suggested_for_data_gen=True,
                suggested_for_evals=True,
            ),
        ],
    ),
    # GPT 5 Mini
    KilnModel(
        family=ModelFamily.gpt,
        name=ModelName.gpt_5_mini,
        friendly_name="GPT-5 Mini",
        providers=[
            KilnModelProvider(
                name=ModelProviderName.openai,
                model_id="gpt-5-mini",
                structured_output_mode=StructuredOutputMode.json_schema,
                suggested_for_evals=True,
                suggested_for_data_gen=True,
            ),
            KilnModelProvider(
                name=ModelProviderName.openrouter,
                model_id="openai/gpt-5-mini",
                structured_output_mode=StructuredOutputMode.json_schema,
                suggested_for_evals=True,
                suggested_for_data_gen=True,
            ),
        ],
    ),
    # GPT 5 Nano
    KilnModel(
        family=ModelFamily.gpt,
        name=ModelName.gpt_5_nano,
        friendly_name="GPT-5 Nano",
        providers=[
            KilnModelProvider(
                name=ModelProviderName.openai,
                model_id="gpt-5-nano",
                structured_output_mode=StructuredOutputMode.json_schema,
            ),
            KilnModelProvider(
                name=ModelProviderName.openrouter,
                model_id="openai/gpt-5-nano",
                structured_output_mode=StructuredOutputMode.json_schema,
            ),
        ],
    ),
    # GPT 5 Chat
    KilnModel(
        family=ModelFamily.gpt,
        name=ModelName.gpt_5_chat,
        friendly_name="GPT-5 Chat",
        providers=[
            KilnModelProvider(
                name=ModelProviderName.openai,
                model_id="gpt-5-chat-latest",
                # Oddly no json_schema support for this model.
                structured_output_mode=StructuredOutputMode.json_instruction_and_object,
            ),
        ],
    ),
    # GPT 4.1
    KilnModel(
        family=ModelFamily.gpt,
        name=ModelName.gpt_4_1,
        friendly_name="GPT 4.1",
        providers=[
            KilnModelProvider(
                name=ModelProviderName.openai,
                model_id="gpt-4.1",
                provider_finetune_id="gpt-4.1-2025-04-14",
                structured_output_mode=StructuredOutputMode.json_schema,
                supports_logprobs=True,
                suggested_for_evals=True,
<<<<<<< HEAD
                supports_doc_extraction=True,
                multimodal_capable=True,
                multimodal_mime_types=[
                    # documents
                    KilnMimeType.PDF,
                    # images
                    KilnMimeType.JPG,
                    KilnMimeType.PNG,
                ],
=======
                suggested_for_data_gen=True,
>>>>>>> c8a19921
            ),
            KilnModelProvider(
                name=ModelProviderName.openrouter,
                model_id="openai/gpt-4.1",
                structured_output_mode=StructuredOutputMode.json_schema,
                supports_logprobs=True,
                suggested_for_evals=True,
<<<<<<< HEAD
                supports_doc_extraction=True,
                multimodal_capable=True,
                multimodal_mime_types=[
                    # documents
                    KilnMimeType.PDF,
                    # images
                    KilnMimeType.JPG,
                    KilnMimeType.PNG,
                ],
=======
                suggested_for_data_gen=True,
>>>>>>> c8a19921
            ),
            KilnModelProvider(
                name=ModelProviderName.azure_openai,
                model_id="gpt-4.1",
                suggested_for_evals=True,
<<<<<<< HEAD
                supports_doc_extraction=True,
                multimodal_capable=True,
                multimodal_mime_types=[
                    # documents
                    KilnMimeType.PDF,
                    # images
                    KilnMimeType.JPG,
                    KilnMimeType.PNG,
                ],
=======
                suggested_for_data_gen=True,
>>>>>>> c8a19921
            ),
        ],
    ),
    # GPT 4.1 Mini
    KilnModel(
        family=ModelFamily.gpt,
        name=ModelName.gpt_4_1_mini,
        friendly_name="GPT 4.1 Mini",
        providers=[
            KilnModelProvider(
                name=ModelProviderName.openai,
                model_id="gpt-4.1-mini",
                provider_finetune_id="gpt-4.1-mini-2025-04-14",
                structured_output_mode=StructuredOutputMode.json_schema,
                supports_logprobs=True,
            ),
            KilnModelProvider(
                name=ModelProviderName.openrouter,
                model_id="openai/gpt-4.1-mini",
                structured_output_mode=StructuredOutputMode.json_schema,
                supports_logprobs=True,
            ),
            KilnModelProvider(
                name=ModelProviderName.azure_openai,
                model_id="gpt-4.1-mini",
            ),
        ],
    ),
    # GPT 4.1 Nano
    KilnModel(
        family=ModelFamily.gpt,
        name=ModelName.gpt_4_1_nano,
        friendly_name="GPT 4.1 Nano",
        providers=[
            KilnModelProvider(
                name=ModelProviderName.openai,
                model_id="gpt-4.1-nano",
                structured_output_mode=StructuredOutputMode.json_schema,
                supports_logprobs=True,
                provider_finetune_id="gpt-4.1-nano-2025-04-14",
            ),
            KilnModelProvider(
                name=ModelProviderName.openrouter,
                model_id="openai/gpt-4.1-nano",
                structured_output_mode=StructuredOutputMode.json_schema,
                supports_logprobs=True,
            ),
            KilnModelProvider(
                name=ModelProviderName.azure_openai,
                model_id="gpt-4.1-nano",
            ),
        ],
    ),
    # GPT 4o
    KilnModel(
        family=ModelFamily.gpt,
        name=ModelName.gpt_4o,
        friendly_name="GPT 4o",
        providers=[
            KilnModelProvider(
                name=ModelProviderName.openai,
                model_id="gpt-4o",
                provider_finetune_id="gpt-4o-2024-08-06",
                structured_output_mode=StructuredOutputMode.json_schema,
                supports_logprobs=True,
                suggested_for_data_gen=True,
                suggested_for_evals=True,
            ),
            KilnModelProvider(
                name=ModelProviderName.openrouter,
                model_id="openai/gpt-4o",
                structured_output_mode=StructuredOutputMode.json_schema,
                supports_logprobs=True,
                logprobs_openrouter_options=True,
                suggested_for_data_gen=True,
                suggested_for_evals=True,
            ),
            KilnModelProvider(
                name=ModelProviderName.azure_openai,
                model_id="gpt-4o",
                suggested_for_data_gen=True,
                suggested_for_evals=True,
            ),
        ],
    ),
    # GPT 4o Mini
    KilnModel(
        family=ModelFamily.gpt,
        name=ModelName.gpt_4o_mini,
        friendly_name="GPT 4o Mini",
        providers=[
            KilnModelProvider(
                name=ModelProviderName.openai,
                model_id="gpt-4o-mini",
                provider_finetune_id="gpt-4o-mini-2024-07-18",
                structured_output_mode=StructuredOutputMode.json_schema,
                supports_logprobs=True,
            ),
            KilnModelProvider(
                name=ModelProviderName.openrouter,
                model_id="openai/gpt-4o-mini",
                structured_output_mode=StructuredOutputMode.json_schema,
                supports_logprobs=True,
                logprobs_openrouter_options=True,
            ),
            KilnModelProvider(
                name=ModelProviderName.azure_openai,
                model_id="gpt-4o-mini",
            ),
        ],
    ),
    # GPT o4 Mini Low
    KilnModel(
        family=ModelFamily.gpt,
        name=ModelName.gpt_o4_mini_low,
        friendly_name="GPT o4 Mini - Low",
        providers=[
            KilnModelProvider(
                name=ModelProviderName.openai,
                model_id="o4-mini",
                thinking_level="low",
                structured_output_mode=StructuredOutputMode.json_schema,
            ),
            KilnModelProvider(
                name=ModelProviderName.azure_openai,
                model_id="o4-mini",
                structured_output_mode=StructuredOutputMode.json_schema,
                thinking_level="low",
            ),
        ],
    ),
    # GPT o4 Mini Medium
    KilnModel(
        family=ModelFamily.gpt,
        name=ModelName.gpt_o4_mini_medium,
        friendly_name="GPT o4 Mini - Medium",
        providers=[
            KilnModelProvider(
                name=ModelProviderName.openai,
                model_id="o4-mini",
                thinking_level="medium",
                structured_output_mode=StructuredOutputMode.json_schema,
            ),
            KilnModelProvider(
                name=ModelProviderName.azure_openai,
                model_id="o4-mini",
                structured_output_mode=StructuredOutputMode.json_schema,
                thinking_level="medium",
            ),
            KilnModelProvider(
                name=ModelProviderName.openrouter,
                model_id="openai/o4-mini",
                structured_output_mode=StructuredOutputMode.json_schema,
            ),
        ],
    ),
    # GPT o4 Mini High
    KilnModel(
        family=ModelFamily.gpt,
        name=ModelName.gpt_o4_mini_high,
        friendly_name="GPT o4 Mini - High",
        providers=[
            KilnModelProvider(
                name=ModelProviderName.openai,
                model_id="o4-mini",
                thinking_level="high",
                structured_output_mode=StructuredOutputMode.json_schema,
            ),
            KilnModelProvider(
                name=ModelProviderName.azure_openai,
                model_id="o4-mini",
                structured_output_mode=StructuredOutputMode.json_schema,
                thinking_level="high",
            ),
            KilnModelProvider(
                name=ModelProviderName.openrouter,
                model_id="openai/o4-mini-high",
                structured_output_mode=StructuredOutputMode.json_schema,
            ),
        ],
    ),
    # GPT o3 Mini Low
    KilnModel(
        family=ModelFamily.gpt,
        name=ModelName.gpt_o3_mini_low,
        friendly_name="GPT o3 Mini - Low",
        providers=[
            KilnModelProvider(
                name=ModelProviderName.openai,
                model_id="o3-mini",
                thinking_level="low",
                structured_output_mode=StructuredOutputMode.json_schema,
            ),
            KilnModelProvider(
                name=ModelProviderName.azure_openai,
                model_id="o3-mini",
                structured_output_mode=StructuredOutputMode.json_schema,
                thinking_level="low",
            ),
        ],
    ),
    # GPT o3 Mini Medium
    KilnModel(
        family=ModelFamily.gpt,
        name=ModelName.gpt_o3_mini_medium,
        friendly_name="GPT o3 Mini - Medium",
        providers=[
            KilnModelProvider(
                name=ModelProviderName.openai,
                model_id="o3-mini",
                thinking_level="medium",
                structured_output_mode=StructuredOutputMode.json_schema,
            ),
            KilnModelProvider(
                name=ModelProviderName.azure_openai,
                model_id="o3-mini",
                structured_output_mode=StructuredOutputMode.json_schema,
                thinking_level="medium",
            ),
        ],
    ),
    # GPT o3 Mini High
    KilnModel(
        family=ModelFamily.gpt,
        name=ModelName.gpt_o3_mini_high,
        friendly_name="GPT o3 Mini - High",
        providers=[
            KilnModelProvider(
                name=ModelProviderName.openai,
                model_id="o3-mini",
                thinking_level="high",
                structured_output_mode=StructuredOutputMode.json_schema,
            ),
            KilnModelProvider(
                name=ModelProviderName.azure_openai,
                model_id="o3-mini",
                structured_output_mode=StructuredOutputMode.json_schema,
                thinking_level="high",
            ),
        ],
    ),
    # GPT o3 Low
    KilnModel(
        family=ModelFamily.gpt,
        name=ModelName.gpt_o3_low,
        friendly_name="GPT o3 - Low",
        providers=[
            KilnModelProvider(
                name=ModelProviderName.openai,
                model_id="o3",
                thinking_level="low",
                structured_output_mode=StructuredOutputMode.json_schema,
            ),
            KilnModelProvider(
                name=ModelProviderName.azure_openai,
                model_id="o3",
                structured_output_mode=StructuredOutputMode.json_schema,
                thinking_level="low",
            ),
        ],
    ),
    # GPT o3 Medium
    KilnModel(
        family=ModelFamily.gpt,
        name=ModelName.gpt_o3_medium,
        friendly_name="GPT o3 - Medium",
        providers=[
            KilnModelProvider(
                name=ModelProviderName.openai,
                model_id="o3",
                thinking_level="medium",
                structured_output_mode=StructuredOutputMode.json_schema,
            ),
            KilnModelProvider(
                name=ModelProviderName.azure_openai,
                model_id="o3",
                structured_output_mode=StructuredOutputMode.json_schema,
                thinking_level="medium",
            ),
        ],
    ),
    # GPT o3 High
    KilnModel(
        family=ModelFamily.gpt,
        name=ModelName.gpt_o3_high,
        friendly_name="GPT o3 - High",
        providers=[
            KilnModelProvider(
                name=ModelProviderName.openai,
                model_id="o3",
                thinking_level="high",
                structured_output_mode=StructuredOutputMode.json_schema,
            ),
            KilnModelProvider(
                name=ModelProviderName.azure_openai,
                model_id="o3",
                structured_output_mode=StructuredOutputMode.json_schema,
                thinking_level="high",
            ),
        ],
    ),
    # GPT OSS 120B
    KilnModel(
        family=ModelFamily.gpt,
        name=ModelName.gpt_oss_120b,
        friendly_name="GPT OSS 120B",
        providers=[
            KilnModelProvider(
                name=ModelProviderName.openrouter,
                model_id="openai/gpt-oss-120b",
                structured_output_mode=StructuredOutputMode.json_instructions,
                reasoning_capable=True,
                require_openrouter_reasoning=True,
            ),
            KilnModelProvider(
                name=ModelProviderName.groq,
                model_id="openai/gpt-oss-120b",
                structured_output_mode=StructuredOutputMode.json_instructions,
            ),
            KilnModelProvider(
                name=ModelProviderName.fireworks_ai,
                model_id="accounts/fireworks/models/gpt-oss-120b",
                structured_output_mode=StructuredOutputMode.json_instructions,
                reasoning_capable=True,
            ),
            KilnModelProvider(
                name=ModelProviderName.ollama,
                model_id="gpt-oss:120b",
                structured_output_mode=StructuredOutputMode.json_instructions,
                reasoning_capable=True,
            ),
        ],
    ),
    # GPT OSS 20B
    KilnModel(
        family=ModelFamily.gpt,
        name=ModelName.gpt_oss_20b,
        friendly_name="GPT OSS 20B",
        providers=[
            KilnModelProvider(
                name=ModelProviderName.openrouter,
                model_id="openai/gpt-oss-20b",
                structured_output_mode=StructuredOutputMode.json_instructions,
                reasoning_capable=True,
                require_openrouter_reasoning=True,
            ),
            KilnModelProvider(
                name=ModelProviderName.groq,
                model_id="openai/gpt-oss-20b",
                structured_output_mode=StructuredOutputMode.json_instructions,
            ),
            KilnModelProvider(
                name=ModelProviderName.fireworks_ai,
                model_id="accounts/fireworks/models/gpt-oss-20b",
                structured_output_mode=StructuredOutputMode.json_instructions,
                reasoning_capable=True,
            ),
            KilnModelProvider(
                name=ModelProviderName.ollama,
                model_id="gpt-oss:20b",
                structured_output_mode=StructuredOutputMode.json_instructions,
                reasoning_capable=True,
            ),
        ],
    ),
    # GPT o1 Low
    KilnModel(
        family=ModelFamily.gpt,
        name=ModelName.gpt_o1_low,
        friendly_name="GPT o1 - Low",
        providers=[
            KilnModelProvider(
                name=ModelProviderName.openai,
                model_id="o1",
                thinking_level="low",
                structured_output_mode=StructuredOutputMode.json_schema,
            ),
            KilnModelProvider(
                name=ModelProviderName.azure_openai,
                model_id="o1",
                structured_output_mode=StructuredOutputMode.json_schema,
                thinking_level="low",
            ),
        ],
    ),
    # GPT o1 Medium
    KilnModel(
        family=ModelFamily.gpt,
        name=ModelName.gpt_o1_medium,
        friendly_name="GPT o1 - Medium",
        providers=[
            KilnModelProvider(
                name=ModelProviderName.openai,
                model_id="o1",
                thinking_level="medium",
                structured_output_mode=StructuredOutputMode.json_schema,
            ),
            KilnModelProvider(
                name=ModelProviderName.azure_openai,
                model_id="o1",
                structured_output_mode=StructuredOutputMode.json_schema,
                thinking_level="medium",
            ),
        ],
    ),
    # GPT o1 High
    KilnModel(
        family=ModelFamily.gpt,
        name=ModelName.gpt_o1_high,
        friendly_name="GPT o1 - High",
        providers=[
            KilnModelProvider(
                name=ModelProviderName.openai,
                model_id="o1",
                thinking_level="high",
                structured_output_mode=StructuredOutputMode.json_schema,
            ),
            KilnModelProvider(
                name=ModelProviderName.azure_openai,
                model_id="o1",
                structured_output_mode=StructuredOutputMode.json_schema,
                thinking_level="high",
            ),
        ],
    ),
    # Claude 3.5 Haiku
    KilnModel(
        family=ModelFamily.claude,
        name=ModelName.claude_3_5_haiku,
        friendly_name="Claude 3.5 Haiku",
        providers=[
            KilnModelProvider(
                name=ModelProviderName.openrouter,
                structured_output_mode=StructuredOutputMode.function_calling,
                model_id="anthropic/claude-3-5-haiku",
            ),
            KilnModelProvider(
                name=ModelProviderName.anthropic,
                model_id="claude-3-5-haiku-20241022",
                structured_output_mode=StructuredOutputMode.function_calling,
            ),
            KilnModelProvider(
                name=ModelProviderName.vertex,
                model_id="claude-3-5-haiku",
                structured_output_mode=StructuredOutputMode.function_calling_weak,
            ),
        ],
    ),
    # Claude 3.5 Sonnet
    KilnModel(
        family=ModelFamily.claude,
        name=ModelName.claude_3_5_sonnet,
        friendly_name="Claude 3.5 Sonnet",
        providers=[
            KilnModelProvider(
                name=ModelProviderName.openrouter,
                structured_output_mode=StructuredOutputMode.function_calling,
                model_id="anthropic/claude-3.5-sonnet",
            ),
            KilnModelProvider(
                name=ModelProviderName.anthropic,
                model_id="claude-3-5-sonnet-20241022",
                structured_output_mode=StructuredOutputMode.function_calling,
            ),
            KilnModelProvider(
                name=ModelProviderName.vertex,
                model_id="claude-3-5-sonnet",
                structured_output_mode=StructuredOutputMode.function_calling_weak,
            ),
        ],
    ),
    # Claude 3.7 Sonnet
    KilnModel(
        family=ModelFamily.claude,
        name=ModelName.claude_3_7_sonnet,
        friendly_name="Claude 3.7 Sonnet",
        providers=[
            KilnModelProvider(
                name=ModelProviderName.openrouter,
                structured_output_mode=StructuredOutputMode.function_calling,
                model_id="anthropic/claude-3.7-sonnet",
            ),
            KilnModelProvider(
                name=ModelProviderName.anthropic,
                model_id="claude-3-7-sonnet-20250219",
                structured_output_mode=StructuredOutputMode.function_calling,
            ),
        ],
    ),
    # Claude 3.7 Sonnet Thinking
    KilnModel(
        family=ModelFamily.claude,
        name=ModelName.claude_3_7_sonnet_thinking,
        friendly_name="Claude 3.7 Sonnet Thinking",
        providers=[
            KilnModelProvider(
                name=ModelProviderName.openrouter,
                model_id="anthropic/claude-3.7-sonnet:thinking",
                reasoning_capable=True,
                # For reasoning models, we need to use json_instructions with OpenRouter
                structured_output_mode=StructuredOutputMode.json_instructions,
                require_openrouter_reasoning=True,
            ),
            KilnModelProvider(
                name=ModelProviderName.anthropic,
                reasoning_capable=True,
                model_id="claude-3-7-sonnet-20250219",
                anthropic_extended_thinking=True,
                structured_output_mode=StructuredOutputMode.json_instructions,
            ),
        ],
    ),
    # Claude Sonnet 4
    KilnModel(
        family=ModelFamily.claude,
        name=ModelName.claude_sonnet_4,
        friendly_name="Claude Sonnet 4",
        providers=[
            KilnModelProvider(
                name=ModelProviderName.openrouter,
                model_id="anthropic/claude-sonnet-4",
                structured_output_mode=StructuredOutputMode.function_calling,
                suggested_for_data_gen=True,
                suggested_for_evals=True,
            ),
            KilnModelProvider(
                name=ModelProviderName.anthropic,
                model_id="claude-sonnet-4-20250514",
                structured_output_mode=StructuredOutputMode.function_calling,
                suggested_for_data_gen=True,
                suggested_for_evals=True,
            ),
        ],
    ),
    # Claude Opus 4
    KilnModel(
        family=ModelFamily.claude,
        name=ModelName.claude_opus_4,
        friendly_name="Claude Opus 4",
        providers=[
            KilnModelProvider(
                name=ModelProviderName.openrouter,
                model_id="anthropic/claude-opus-4",
                structured_output_mode=StructuredOutputMode.function_calling,
            ),
            KilnModelProvider(
                name=ModelProviderName.anthropic,
                model_id="claude-opus-4-20250514",
                structured_output_mode=StructuredOutputMode.function_calling,
            ),
        ],
    ),
    # Gemini 2.5 Pro
    KilnModel(
        family=ModelFamily.gemini,
        name=ModelName.gemini_2_5_pro,
        friendly_name="Gemini 2.5 Pro",
        providers=[
            KilnModelProvider(
                name=ModelProviderName.openrouter,
                model_id="google/gemini-2.5-pro",
                structured_output_mode=StructuredOutputMode.json_schema,
                suggested_for_data_gen=True,
                suggested_for_evals=True,
                reasoning_capable=True,
<<<<<<< HEAD
                supports_doc_extraction=True,
                multimodal_capable=True,
                multimodal_mime_types=[
                    # documents
                    KilnMimeType.PDF,
                    KilnMimeType.CSV,
                    KilnMimeType.TXT,
                    KilnMimeType.HTML,
                    KilnMimeType.MD,
                    # images
                    KilnMimeType.JPG,
                    KilnMimeType.PNG,
                    # audio
                    KilnMimeType.MP3,
                    KilnMimeType.WAV,
                    KilnMimeType.OGG,
                    # video
                    KilnMimeType.MP4,
                    KilnMimeType.MOV,
                ],
=======
                gemini_reasoning_enabled=True,
                thinking_level="medium",
>>>>>>> c8a19921
            ),
            KilnModelProvider(
                name=ModelProviderName.gemini_api,
                model_id="gemini-2.5-pro",
                structured_output_mode=StructuredOutputMode.json_schema,
                suggested_for_data_gen=True,
                suggested_for_evals=True,
<<<<<<< HEAD
                # TODO: Gemini API doesn't return reasoning here, so we don't ask for it. Strange.
                # reasoning_capable=True,
                # thinking_level="medium",
                supports_doc_extraction=True,
                multimodal_capable=True,
                multimodal_mime_types=[
                    # documents
                    KilnMimeType.PDF,
                    KilnMimeType.CSV,
                    KilnMimeType.TXT,
                    KilnMimeType.HTML,
                    KilnMimeType.MD,
                    # images
                    KilnMimeType.JPG,
                    KilnMimeType.PNG,
                    # audio
                    KilnMimeType.MP3,
                    KilnMimeType.WAV,
                    KilnMimeType.OGG,
                    # video
                    KilnMimeType.MP4,
                    KilnMimeType.MOV,
                ],
=======
                reasoning_capable=True,
                gemini_reasoning_enabled=True,
                thinking_level="medium",
>>>>>>> c8a19921
            ),
            KilnModelProvider(
                name=ModelProviderName.vertex,
                model_id="gemini-2.5-pro",
                structured_output_mode=StructuredOutputMode.json_schema,
                suggested_for_data_gen=True,
                suggested_for_evals=True,
                reasoning_capable=True,
                gemini_reasoning_enabled=True,
                thinking_level="medium",
            ),
        ],
    ),
    # Gemini 2.5 Flash
    KilnModel(
        family=ModelFamily.gemini,
        name=ModelName.gemini_2_5_flash,
        friendly_name="Gemini 2.5 Flash",
        providers=[
            KilnModelProvider(
                name=ModelProviderName.openrouter,
                model_id="google/gemini-2.5-flash",
                structured_output_mode=StructuredOutputMode.json_schema,
                reasoning_capable=True,
<<<<<<< HEAD
                supports_doc_extraction=True,
                multimodal_capable=True,
                multimodal_mime_types=[
                    # documents
                    KilnMimeType.PDF,
                    KilnMimeType.CSV,
                    KilnMimeType.TXT,
                    KilnMimeType.HTML,
                    KilnMimeType.MD,
                    # images
                    KilnMimeType.JPG,
                    KilnMimeType.PNG,
                    # audio
                    KilnMimeType.MP3,
                    KilnMimeType.WAV,
                    KilnMimeType.OGG,
                    # video
                    KilnMimeType.MP4,
                    KilnMimeType.MOV,
                ],
=======
                gemini_reasoning_enabled=True,
>>>>>>> c8a19921
            ),
            KilnModelProvider(
                name=ModelProviderName.gemini_api,
                model_id="gemini-2.5-flash",
                structured_output_mode=StructuredOutputMode.json_schema,
                reasoning_capable=True,
                thinking_level="medium",
                supports_doc_extraction=True,
                multimodal_capable=True,
                multimodal_mime_types=[
                    # documents
                    KilnMimeType.PDF,
                    KilnMimeType.CSV,
                    KilnMimeType.TXT,
                    KilnMimeType.HTML,
                    KilnMimeType.MD,
                    # images
                    KilnMimeType.JPG,
                    KilnMimeType.PNG,
                    # audio
                    KilnMimeType.MP3,
                    KilnMimeType.WAV,
                    KilnMimeType.OGG,
                    # video
                    KilnMimeType.MP4,
                    KilnMimeType.MOV,
                ],
            ),
            KilnModelProvider(
                name=ModelProviderName.vertex,
                model_id="gemini-2.5-flash",
                structured_output_mode=StructuredOutputMode.json_schema,
                reasoning_capable=True,
                thinking_level="medium",
            ),
        ],
    ),
    # Gemini 2.0 Flash
    KilnModel(
        family=ModelFamily.gemini,
        name=ModelName.gemini_2_0_flash,
        friendly_name="Gemini 2.0 Flash",
        providers=[
            KilnModelProvider(
                name=ModelProviderName.openrouter,
                model_id="google/gemini-2.0-flash-001",
<<<<<<< HEAD
                structured_output_mode=StructuredOutputMode.json_instruction_and_object,
                supports_doc_extraction=True,
                multimodal_capable=True,
                multimodal_mime_types=[
                    # documents
                    KilnMimeType.PDF,
                    KilnMimeType.CSV,
                    KilnMimeType.TXT,
                    KilnMimeType.HTML,
                    KilnMimeType.MD,
                    # images
                    KilnMimeType.JPG,
                    KilnMimeType.PNG,
                    # audio
                    KilnMimeType.MP3,
                    KilnMimeType.WAV,
                    KilnMimeType.OGG,
                    # video
                    KilnMimeType.MP4,
                    KilnMimeType.MOV,
                ],
=======
                structured_output_mode=StructuredOutputMode.json_schema,
>>>>>>> c8a19921
            ),
            KilnModelProvider(
                name=ModelProviderName.gemini_api,
                model_id="gemini-2.0-flash",
<<<<<<< HEAD
                structured_output_mode=StructuredOutputMode.json_instruction_and_object,
                supports_doc_extraction=True,
                multimodal_capable=True,
                multimodal_mime_types=[
                    # documents
                    KilnMimeType.PDF,
                    KilnMimeType.CSV,
                    KilnMimeType.TXT,
                    KilnMimeType.HTML,
                    KilnMimeType.MD,
                    # images
                    KilnMimeType.JPG,
                    KilnMimeType.PNG,
                    # audio
                    KilnMimeType.MP3,
                    KilnMimeType.WAV,
                    KilnMimeType.OGG,
                    # video
                    KilnMimeType.MP4,
                    KilnMimeType.MOV,
                ],
=======
                structured_output_mode=StructuredOutputMode.json_schema,
>>>>>>> c8a19921
            ),
            KilnModelProvider(
                name=ModelProviderName.vertex,
                model_id="gemini-2.0-flash",
                structured_output_mode=StructuredOutputMode.json_schema,
                provider_finetune_id="gemini-2.0-flash-001",
            ),
        ],
    ),
    # Gemini 2.0 Flash Lite
    KilnModel(
        family=ModelFamily.gemini,
        name=ModelName.gemini_2_0_flash_lite,
        friendly_name="Gemini 2.0 Flash Lite",
        providers=[
            KilnModelProvider(
                name=ModelProviderName.openrouter,
                model_id="google/gemini-2.0-flash-lite-001",
<<<<<<< HEAD
                structured_output_mode=StructuredOutputMode.json_instruction_and_object,
                supports_doc_extraction=True,
                multimodal_capable=True,
                multimodal_mime_types=[
                    # documents
                    KilnMimeType.PDF,
                    KilnMimeType.CSV,
                    KilnMimeType.TXT,
                    KilnMimeType.HTML,
                    KilnMimeType.MD,
                    # images
                    KilnMimeType.JPG,
                    KilnMimeType.PNG,
                    # audio
                    KilnMimeType.MP3,
                    KilnMimeType.WAV,
                    KilnMimeType.OGG,
                    # video
                    KilnMimeType.MP4,
                    KilnMimeType.MOV,
                ],
=======
                structured_output_mode=StructuredOutputMode.json_schema,
>>>>>>> c8a19921
            ),
            KilnModelProvider(
                name=ModelProviderName.gemini_api,
                model_id="gemini-2.0-flash-lite",
<<<<<<< HEAD
                structured_output_mode=StructuredOutputMode.json_instruction_and_object,
                supports_doc_extraction=True,
                multimodal_capable=True,
                multimodal_mime_types=[
                    # documents
                    KilnMimeType.PDF,
                    KilnMimeType.CSV,
                    KilnMimeType.TXT,
                    KilnMimeType.HTML,
                    KilnMimeType.MD,
                    # images
                    KilnMimeType.JPG,
                    KilnMimeType.PNG,
                    # audio
                    KilnMimeType.MP3,
                    KilnMimeType.WAV,
                    KilnMimeType.OGG,
                    # video
                    KilnMimeType.MP4,
                    KilnMimeType.MOV,
                ],
=======
                structured_output_mode=StructuredOutputMode.json_schema,
>>>>>>> c8a19921
            ),
            KilnModelProvider(
                name=ModelProviderName.vertex,
                model_id="gemini-2.0-flash-lite",
                structured_output_mode=StructuredOutputMode.json_schema,
                provider_finetune_id="gemini-2.0-flash-lite-001",
            ),
        ],
    ),
    # Gemini 1.5 Pro
    KilnModel(
        family=ModelFamily.gemini,
        name=ModelName.gemini_1_5_pro,
        friendly_name="Gemini 1.5 Pro",
        providers=[
            KilnModelProvider(
                name=ModelProviderName.openrouter,
                model_id="google/gemini-pro-1.5",
                structured_output_mode=StructuredOutputMode.json_schema,
            ),
            KilnModelProvider(
                name=ModelProviderName.gemini_api,
                model_id="gemini-1.5-pro",
                structured_output_mode=StructuredOutputMode.json_schema,
            ),
            KilnModelProvider(
                name=ModelProviderName.vertex,
                model_id="gemini-1.5-pro",
                structured_output_mode=StructuredOutputMode.json_instruction_and_object,
            ),
        ],
    ),
    # Gemini 1.5 Flash
    KilnModel(
        family=ModelFamily.gemini,
        name=ModelName.gemini_1_5_flash,
        friendly_name="Gemini 1.5 Flash",
        providers=[
            KilnModelProvider(
                name=ModelProviderName.openrouter,
                model_id="google/gemini-flash-1.5",
                structured_output_mode=StructuredOutputMode.json_schema,
            ),
            KilnModelProvider(
                name=ModelProviderName.gemini_api,
                model_id="gemini-1.5-flash",
                structured_output_mode=StructuredOutputMode.json_schema,
            ),
            KilnModelProvider(
                name=ModelProviderName.vertex,
                model_id="gemini-1.5-flash",
                structured_output_mode=StructuredOutputMode.json_instruction_and_object,
            ),
        ],
    ),
    # Gemini 1.5 Flash 8B
    KilnModel(
        family=ModelFamily.gemini,
        name=ModelName.gemini_1_5_flash_8b,
        friendly_name="Gemini 1.5 Flash 8B",
        providers=[
            KilnModelProvider(
                name=ModelProviderName.openrouter,
                model_id="google/gemini-flash-1.5-8b",
                structured_output_mode=StructuredOutputMode.json_schema,
                supports_data_gen=False,
            ),
            KilnModelProvider(
                name=ModelProviderName.gemini_api,
                model_id="gemini-1.5-flash-8b",
                structured_output_mode=StructuredOutputMode.json_schema,
                supports_data_gen=False,
            ),
        ],
    ),
    # Nemotron 70B
    KilnModel(
        family=ModelFamily.llama,
        name=ModelName.nemotron_70b,
        friendly_name="Nemotron 70B",
        providers=[
            KilnModelProvider(
                name=ModelProviderName.openrouter,
                supports_structured_output=False,
                supports_data_gen=False,
                model_id="nvidia/llama-3.1-nemotron-70b-instruct",
            ),
        ],
    ),
    # Llama 4 Maverick Basic
    KilnModel(
        family=ModelFamily.llama,
        name=ModelName.llama_4_maverick,
        friendly_name="Llama 4 Maverick",
        providers=[
            KilnModelProvider(
                name=ModelProviderName.openrouter,
                model_id="meta-llama/llama-4-maverick",
                structured_output_mode=StructuredOutputMode.json_schema,
            ),
            KilnModelProvider(
                name=ModelProviderName.fireworks_ai,
                model_id="accounts/fireworks/models/llama4-maverick-instruct-basic",
                structured_output_mode=StructuredOutputMode.json_schema,
            ),
            KilnModelProvider(
                name=ModelProviderName.together_ai,
                model_id="meta-llama/Llama-4-Maverick-17B-128E-Instruct-FP8",
                structured_output_mode=StructuredOutputMode.json_schema,
            ),
            KilnModelProvider(
                name=ModelProviderName.cerebras,
                model_id="llama-4-maverick-17b-128e-instruct",
                structured_output_mode=StructuredOutputMode.json_schema,
            ),
        ],
    ),
    # Llama 4 Scout Basic
    KilnModel(
        family=ModelFamily.llama,
        name=ModelName.llama_4_scout,
        friendly_name="Llama 4 Scout",
        providers=[
            KilnModelProvider(
                name=ModelProviderName.openrouter,
                model_id="meta-llama/llama-4-scout",
                structured_output_mode=StructuredOutputMode.json_schema,
            ),
            KilnModelProvider(
                name=ModelProviderName.fireworks_ai,
                model_id="accounts/fireworks/models/llama4-scout-instruct-basic",
                structured_output_mode=StructuredOutputMode.json_schema,
            ),
            KilnModelProvider(
                name=ModelProviderName.together_ai,
                model_id="meta-llama/Llama-4-Scout-17B-16E-Instruct",
                structured_output_mode=StructuredOutputMode.json_schema,
            ),
            KilnModelProvider(
                name=ModelProviderName.cerebras,
                model_id="llama-4-scout-17b-16e-instruct",
                structured_output_mode=StructuredOutputMode.json_schema,
            ),
        ],
    ),
    # Llama 3.1-8b
    KilnModel(
        family=ModelFamily.llama,
        name=ModelName.llama_3_1_8b,
        friendly_name="Llama 3.1 8B",
        providers=[
            KilnModelProvider(
                name=ModelProviderName.groq,
                model_id="llama-3.1-8b-instant",
            ),
            KilnModelProvider(
                name=ModelProviderName.amazon_bedrock,
                structured_output_mode=StructuredOutputMode.json_schema,
                supports_structured_output=False,
                model_id="meta.llama3-1-8b-instruct-v1:0",
            ),
            KilnModelProvider(
                name=ModelProviderName.ollama,
                structured_output_mode=StructuredOutputMode.json_schema,
                model_id="llama3.1:8b",
                ollama_model_aliases=["llama3.1"],  # 8b is default
            ),
            KilnModelProvider(
                name=ModelProviderName.openrouter,
                supports_data_gen=False,
                structured_output_mode=StructuredOutputMode.function_calling,
                model_id="meta-llama/llama-3.1-8b-instruct",
            ),
            KilnModelProvider(
                name=ModelProviderName.fireworks_ai,
                # JSON mode not ideal (no schema), but tool calling doesn't work on 8b
                structured_output_mode=StructuredOutputMode.json_instruction_and_object,
                supports_data_gen=False,
                model_id="accounts/fireworks/models/llama-v3p1-8b-instruct",
            ),
            KilnModelProvider(
                name=ModelProviderName.together_ai,
                model_id="meta-llama/Meta-Llama-3.1-8B-Instruct-Turbo",
                supports_data_gen=False,
                structured_output_mode=StructuredOutputMode.function_calling_weak,
                provider_finetune_id="meta-llama/Meta-Llama-3.1-8B-Instruct-Reference",
            ),
            KilnModelProvider(
                name=ModelProviderName.cerebras,
                model_id="llama3.1-8b",
                structured_output_mode=StructuredOutputMode.function_calling,
                supports_data_gen=False,
                suggested_for_evals=False,
            ),
            KilnModelProvider(
                name=ModelProviderName.docker_model_runner,
                structured_output_mode=StructuredOutputMode.json_schema,
                model_id="ai/llama3.1:8B-Q4_K_M",
            ),
        ],
    ),
    # Llama 3.1 70b
    KilnModel(
        family=ModelFamily.llama,
        name=ModelName.llama_3_1_70b,
        friendly_name="Llama 3.1 70B",
        providers=[
            KilnModelProvider(
                name=ModelProviderName.amazon_bedrock,
                structured_output_mode=StructuredOutputMode.json_schema,
                supports_data_gen=False,
                model_id="meta.llama3-1-70b-instruct-v1:0",
            ),
            KilnModelProvider(
                name=ModelProviderName.openrouter,
                supports_data_gen=False,
                structured_output_mode=StructuredOutputMode.json_schema,
                model_id="meta-llama/llama-3.1-70b-instruct",
                supports_logprobs=True,
                logprobs_openrouter_options=True,
            ),
            KilnModelProvider(
                name=ModelProviderName.ollama,
                structured_output_mode=StructuredOutputMode.json_schema,
                model_id="llama3.1:70b",
            ),
            KilnModelProvider(
                name=ModelProviderName.fireworks_ai,
                # Tool calling forces schema -- fireworks doesn't support json_schema, just json_mode
                structured_output_mode=StructuredOutputMode.function_calling_weak,
                model_id="accounts/fireworks/models/llama-v3p1-70b-instruct",
            ),
            KilnModelProvider(
                name=ModelProviderName.together_ai,
                model_id="meta-llama/Meta-Llama-3.1-70B-Instruct-Turbo",
                supports_data_gen=False,
                structured_output_mode=StructuredOutputMode.function_calling_weak,
                provider_finetune_id="meta-llama/Meta-Llama-3.1-70B-Instruct-Reference",
            ),
        ],
    ),
    # Llama 3.1 405b
    KilnModel(
        family=ModelFamily.llama,
        name=ModelName.llama_3_1_405b,
        friendly_name="Llama 3.1 405B",
        providers=[
            KilnModelProvider(
                name=ModelProviderName.amazon_bedrock,
                structured_output_mode=StructuredOutputMode.json_schema,
                supports_data_gen=False,
                model_id="meta.llama3-1-405b-instruct-v1:0",
            ),
            KilnModelProvider(
                name=ModelProviderName.ollama,
                structured_output_mode=StructuredOutputMode.json_schema,
                model_id="llama3.1:405b",
            ),
            KilnModelProvider(
                name=ModelProviderName.openrouter,
                structured_output_mode=StructuredOutputMode.function_calling,
                model_id="meta-llama/llama-3.1-405b-instruct",
            ),
            KilnModelProvider(
                name=ModelProviderName.fireworks_ai,
                # No finetune support. https://docs.fireworks.ai/fine-tuning/fine-tuning-models
                structured_output_mode=StructuredOutputMode.function_calling_weak,
                model_id="accounts/fireworks/models/llama-v3p1-405b-instruct",
            ),
            KilnModelProvider(
                name=ModelProviderName.together_ai,
                model_id="meta-llama/Meta-Llama-3.1-405B-Instruct-Turbo",
                supports_data_gen=False,
                structured_output_mode=StructuredOutputMode.function_calling_weak,
            ),
        ],
    ),
    # Magistral Medium (Thinking)
    KilnModel(
        family=ModelFamily.mistral,
        name=ModelName.magistral_medium_thinking,
        friendly_name="Magistral Medium (Thinking)",
        providers=[
            KilnModelProvider(
                name=ModelProviderName.openrouter,
                model_id="mistralai/magistral-medium-2506:thinking",
                structured_output_mode=StructuredOutputMode.json_schema,
                # Thinking tokens are hidden by Mistral so not "reasoning" from Kiln API POV
            ),
        ],
    ),
    # Magistral Medium (No Thinking)
    KilnModel(
        family=ModelFamily.mistral,
        name=ModelName.magistral_medium,
        friendly_name="Magistral Medium (No Thinking)",
        providers=[
            KilnModelProvider(
                name=ModelProviderName.openrouter,
                model_id="mistralai/magistral-medium-2506",
                structured_output_mode=StructuredOutputMode.json_schema,
            ),
        ],
    ),
    # Mistral Nemo
    KilnModel(
        family=ModelFamily.mistral,
        name=ModelName.mistral_nemo,
        friendly_name="Mistral Nemo",
        providers=[
            KilnModelProvider(
                name=ModelProviderName.openrouter,
                model_id="mistralai/mistral-nemo",
                structured_output_mode=StructuredOutputMode.json_instruction_and_object,
            ),
            KilnModelProvider(
                name=ModelProviderName.docker_model_runner,
                model_id="ai/mistral-nemo:12B-Q4_K_M",
                structured_output_mode=StructuredOutputMode.json_schema,
            ),
        ],
    ),
    # Mistral Large
    KilnModel(
        family=ModelFamily.mistral,
        name=ModelName.mistral_large,
        friendly_name="Mistral Large",
        providers=[
            KilnModelProvider(
                name=ModelProviderName.amazon_bedrock,
                structured_output_mode=StructuredOutputMode.json_instructions,
                model_id="mistral.mistral-large-2407-v1:0",
                uncensored=True,
                suggested_for_uncensored_data_gen=True,
            ),
            KilnModelProvider(
                name=ModelProviderName.openrouter,
                structured_output_mode=StructuredOutputMode.json_schema,
                model_id="mistralai/mistral-large",
                uncensored=True,
                suggested_for_uncensored_data_gen=True,
            ),
            KilnModelProvider(
                name=ModelProviderName.ollama,
                structured_output_mode=StructuredOutputMode.json_schema,
                model_id="mistral-large",
                uncensored=True,
                suggested_for_uncensored_data_gen=True,
            ),
        ],
    ),
    # Llama 3.2 1B
    KilnModel(
        family=ModelFamily.llama,
        name=ModelName.llama_3_2_1b,
        friendly_name="Llama 3.2 1B",
        providers=[
            KilnModelProvider(
                name=ModelProviderName.openrouter,
                supports_structured_output=False,
                supports_data_gen=False,
                structured_output_mode=StructuredOutputMode.json_instruction_and_object,
                model_id="meta-llama/llama-3.2-1b-instruct",
            ),
            KilnModelProvider(
                name=ModelProviderName.ollama,
                supports_structured_output=False,
                supports_data_gen=False,
                model_id="llama3.2:1b",
            ),
            KilnModelProvider(
                name=ModelProviderName.docker_model_runner,
                supports_structured_output=False,
                supports_data_gen=False,
                model_id="ai/llama3.2:1B-F16",
            ),
        ],
    ),
    # Llama 3.2 3B
    KilnModel(
        family=ModelFamily.llama,
        name=ModelName.llama_3_2_3b,
        friendly_name="Llama 3.2 3B",
        providers=[
            KilnModelProvider(
                name=ModelProviderName.openrouter,
                supports_structured_output=False,
                supports_data_gen=False,
                structured_output_mode=StructuredOutputMode.json_schema,
                model_id="meta-llama/llama-3.2-3b-instruct",
            ),
            KilnModelProvider(
                name=ModelProviderName.ollama,
                supports_data_gen=False,
                model_id="llama3.2",
            ),
            KilnModelProvider(
                name=ModelProviderName.together_ai,
                model_id="meta-llama/Llama-3.2-3B-Instruct-Turbo",
                supports_structured_output=False,
                supports_data_gen=False,
            ),
            KilnModelProvider(
                name=ModelProviderName.docker_model_runner,
                model_id="ai/llama3.2:3B-Q4_K_M",
                structured_output_mode=StructuredOutputMode.json_schema,
                supports_data_gen=False,
            ),
        ],
    ),
    # Llama 3.2 11B
    KilnModel(
        family=ModelFamily.llama,
        name=ModelName.llama_3_2_11b,
        friendly_name="Llama 3.2 11B",
        providers=[
            KilnModelProvider(
                name=ModelProviderName.openrouter,
                # Best mode, but fails to often to enable without warning
                structured_output_mode=StructuredOutputMode.json_instruction_and_object,
                supports_structured_output=False,
                supports_data_gen=False,
                model_id="meta-llama/llama-3.2-11b-vision-instruct",
            ),
            KilnModelProvider(
                name=ModelProviderName.ollama,
                structured_output_mode=StructuredOutputMode.json_schema,
                model_id="llama3.2-vision",
            ),
            KilnModelProvider(
                name=ModelProviderName.together_ai,
                model_id="meta-llama/Llama-3.2-11B-Vision-Instruct-Turbo",
                supports_structured_output=False,
                supports_data_gen=False,
            ),
        ],
    ),
    # Llama 3.2 90B
    KilnModel(
        family=ModelFamily.llama,
        name=ModelName.llama_3_2_90b,
        friendly_name="Llama 3.2 90B",
        providers=[
            KilnModelProvider(
                name=ModelProviderName.openrouter,
                structured_output_mode=StructuredOutputMode.json_instruction_and_object,
                model_id="meta-llama/llama-3.2-90b-vision-instruct",
            ),
            KilnModelProvider(
                name=ModelProviderName.ollama,
                structured_output_mode=StructuredOutputMode.json_schema,
                model_id="llama3.2-vision:90b",
            ),
            KilnModelProvider(
                name=ModelProviderName.together_ai,
                model_id="meta-llama/Llama-3.2-90B-Vision-Instruct-Turbo",
                supports_structured_output=False,
                supports_data_gen=False,
            ),
        ],
    ),
    # Llama 3.3 70B
    KilnModel(
        family=ModelFamily.llama,
        name=ModelName.llama_3_3_70b,
        friendly_name="Llama 3.3 70B",
        providers=[
            KilnModelProvider(
                name=ModelProviderName.openrouter,
                model_id="meta-llama/llama-3.3-70b-instruct",
                structured_output_mode=StructuredOutputMode.json_schema,
                # Openrouter not working with json_schema or tools. JSON_schema sometimes works so force that, but not consistently so still not recommended.
                supports_structured_output=False,
                supports_data_gen=False,
            ),
            KilnModelProvider(
                name=ModelProviderName.groq,
                supports_structured_output=True,
                supports_data_gen=True,
                model_id="llama-3.3-70b-versatile",
            ),
            KilnModelProvider(
                name=ModelProviderName.ollama,
                structured_output_mode=StructuredOutputMode.json_schema,
                model_id="llama3.3",
            ),
            KilnModelProvider(
                name=ModelProviderName.fireworks_ai,
                # Tool calling forces schema -- fireworks doesn't support json_schema, just json_mode
                structured_output_mode=StructuredOutputMode.function_calling_weak,
                model_id="accounts/fireworks/models/llama-v3p3-70b-instruct",
            ),
            KilnModelProvider(
                name=ModelProviderName.vertex,
                model_id="meta/llama-3.3-70b-instruct-maas",
                # Doesn't work yet; needs debugging
                supports_structured_output=False,
                supports_data_gen=False,
            ),
            KilnModelProvider(
                name=ModelProviderName.together_ai,
                model_id="meta-llama/Llama-3.3-70B-Instruct-Turbo",
                structured_output_mode=StructuredOutputMode.function_calling_weak,
            ),
            KilnModelProvider(
                name=ModelProviderName.docker_model_runner,
                structured_output_mode=StructuredOutputMode.json_schema,
                model_id="ai/llama3.3:70B-Q4_K_M",
            ),
        ],
    ),
    # Phi 3.5
    KilnModel(
        family=ModelFamily.phi,
        name=ModelName.phi_3_5,
        friendly_name="Phi 3.5",
        providers=[
            KilnModelProvider(
                name=ModelProviderName.ollama,
                structured_output_mode=StructuredOutputMode.json_schema,
                supports_structured_output=False,
                supports_data_gen=False,
                model_id="phi3.5",
            ),
            KilnModelProvider(
                name=ModelProviderName.openrouter,
                supports_structured_output=False,
                supports_data_gen=False,
                model_id="microsoft/phi-3.5-mini-128k-instruct",
                structured_output_mode=StructuredOutputMode.json_schema,
            ),
        ],
    ),
    # Phi 4
    KilnModel(
        family=ModelFamily.phi,
        name=ModelName.phi_4,
        friendly_name="Phi 4 - 14B",
        providers=[
            KilnModelProvider(
                name=ModelProviderName.ollama,
                structured_output_mode=StructuredOutputMode.json_schema,
                model_id="phi4",
            ),
            KilnModelProvider(
                name=ModelProviderName.openrouter,
                # JSON mode not consistent enough to enable in UI
                structured_output_mode=StructuredOutputMode.json_instruction_and_object,
                supports_data_gen=False,
                model_id="microsoft/phi-4",
            ),
            KilnModelProvider(
                name=ModelProviderName.docker_model_runner,
                structured_output_mode=StructuredOutputMode.json_schema,
                model_id="ai/phi4:14B-Q4_K_M",
            ),
        ],
    ),
    # Phi 4 5.6B
    KilnModel(
        family=ModelFamily.phi,
        name=ModelName.phi_4_5p6b,
        friendly_name="Phi 4 - 5.6B",
        providers=[
            KilnModelProvider(
                name=ModelProviderName.openrouter,
                model_id="microsoft/phi-4-multimodal-instruct",
                supports_structured_output=False,
                supports_data_gen=False,
            ),
        ],
    ),
    # Phi 4 Mini
    KilnModel(
        family=ModelFamily.phi,
        name=ModelName.phi_4_mini,
        friendly_name="Phi 4 Mini - 3.8B",
        providers=[
            KilnModelProvider(
                name=ModelProviderName.ollama,
                model_id="phi4-mini",
            ),
        ],
    ),
    # Gemma 2 2.6b
    KilnModel(
        family=ModelFamily.gemma,
        name=ModelName.gemma_2_2b,
        friendly_name="Gemma 2 2B",
        providers=[
            KilnModelProvider(
                name=ModelProviderName.ollama,
                supports_data_gen=False,
                model_id="gemma2:2b",
            ),
        ],
    ),
    # Gemma 2 9b
    KilnModel(
        family=ModelFamily.gemma,
        name=ModelName.gemma_2_9b,
        friendly_name="Gemma 2 9B",
        providers=[
            KilnModelProvider(
                name=ModelProviderName.ollama,
                supports_data_gen=False,
                model_id="gemma2:9b",
            ),
            KilnModelProvider(
                name=ModelProviderName.openrouter,
                # Best mode, but fails to often to enable without warning
                structured_output_mode=StructuredOutputMode.json_instruction_and_object,
                supports_structured_output=False,
                supports_data_gen=False,
                model_id="google/gemma-2-9b-it",
            ),
            # fireworks AI errors - not allowing system role. Exclude until resolved.
        ],
    ),
    # Gemma 2 27b
    KilnModel(
        family=ModelFamily.gemma,
        name=ModelName.gemma_2_27b,
        friendly_name="Gemma 2 27B",
        providers=[
            KilnModelProvider(
                name=ModelProviderName.ollama,
                supports_data_gen=False,
                model_id="gemma2:27b",
            ),
            KilnModelProvider(
                name=ModelProviderName.openrouter,
                structured_output_mode=StructuredOutputMode.json_instruction_and_object,
                supports_data_gen=False,
                model_id="google/gemma-2-27b-it",
            ),
        ],
    ),
    # Gemma 3 270M
    KilnModel(
        family=ModelFamily.gemma,
        name=ModelName.gemma_3_0p27b,
        friendly_name="Gemma 3 270M",
        providers=[
            KilnModelProvider(
                name=ModelProviderName.docker_model_runner,
                model_id="ai/gemma3:270M-F16",
                supports_structured_output=False,
                supports_data_gen=False,
            )
        ],
    ),
    # Gemma 3 1B
    KilnModel(
        family=ModelFamily.gemma,
        name=ModelName.gemma_3_1b,
        friendly_name="Gemma 3 1B",
        providers=[
            KilnModelProvider(
                name=ModelProviderName.ollama,
                model_id="gemma3:1b",
                supports_structured_output=False,
                supports_data_gen=False,
            ),
            KilnModelProvider(
                name=ModelProviderName.docker_model_runner,
                model_id="ai/gemma3:1B-F16",
                supports_structured_output=False,
                supports_data_gen=False,
            ),
        ],
    ),
    # Gemma 3 4B
    KilnModel(
        family=ModelFamily.gemma,
        name=ModelName.gemma_3_4b,
        friendly_name="Gemma 3 4B",
        providers=[
            KilnModelProvider(
                name=ModelProviderName.ollama,
                model_id="gemma3:4b",
                ollama_model_aliases=["gemma3"],
            ),
            KilnModelProvider(
                name=ModelProviderName.openrouter,
                structured_output_mode=StructuredOutputMode.json_instruction_and_object,
                model_id="google/gemma-3-4b-it",
            ),
            KilnModelProvider(
                name=ModelProviderName.docker_model_runner,
                model_id="ai/gemma3:4B-Q4_K_M",
            ),
        ],
    ),
    # Gemma 3 12B
    KilnModel(
        family=ModelFamily.gemma,
        name=ModelName.gemma_3_12b,
        friendly_name="Gemma 3 12B",
        providers=[
            KilnModelProvider(
                name=ModelProviderName.ollama,
                model_id="gemma3:12b",
            ),
            KilnModelProvider(
                name=ModelProviderName.openrouter,
                structured_output_mode=StructuredOutputMode.json_instruction_and_object,
                model_id="google/gemma-3-12b-it",
            ),
        ],
    ),
    # Gemma 3 27B
    KilnModel(
        family=ModelFamily.gemma,
        name=ModelName.gemma_3_27b,
        friendly_name="Gemma 3 27B",
        providers=[
            KilnModelProvider(
                name=ModelProviderName.ollama,
                model_id="gemma3:27b",
            ),
            KilnModelProvider(
                name=ModelProviderName.openrouter,
                structured_output_mode=StructuredOutputMode.json_instruction_and_object,
                model_id="google/gemma-3-27b-it",
            ),
        ],
    ),
    # Gemma 3n 2B
    KilnModel(
        family=ModelFamily.gemma,
        name=ModelName.gemma_3n_2b,
        friendly_name="Gemma 3n 2B",
        providers=[
            KilnModelProvider(
                name=ModelProviderName.ollama,
                model_id="gemma3n:e2b",
                structured_output_mode=StructuredOutputMode.json_schema,
                supports_data_gen=False,
            ),
            KilnModelProvider(
                name=ModelProviderName.gemini_api,
                model_id="gemma-3n-e2b-it",
                supports_structured_output=False,
                supports_data_gen=False,
            ),
        ],
    ),
    # Gemma 3n 4B
    KilnModel(
        family=ModelFamily.gemma,
        name=ModelName.gemma_3n_4b,
        friendly_name="Gemma 3n 4B",
        providers=[
            KilnModelProvider(
                name=ModelProviderName.openrouter,
                model_id="google/gemma-3n-e4b-it",
                structured_output_mode=StructuredOutputMode.json_instruction_and_object,
                supports_data_gen=False,
            ),
            KilnModelProvider(
                name=ModelProviderName.ollama,
                model_id="gemma3n:e4b",
                supports_data_gen=False,
                structured_output_mode=StructuredOutputMode.json_schema,
            ),
            KilnModelProvider(
                name=ModelProviderName.gemini_api,
                model_id="gemma-3n-e4b-it",
                structured_output_mode=StructuredOutputMode.json_instructions,
                supports_data_gen=False,
            ),
            KilnModelProvider(
                name=ModelProviderName.docker_model_runner,
                model_id="ai/gemma3n:4B-Q4_K_M",
                supports_data_gen=False,
                structured_output_mode=StructuredOutputMode.json_schema,
            ),
        ],
    ),
    # Mixtral 8x7B
    KilnModel(
        family=ModelFamily.mixtral,
        name=ModelName.mixtral_8x7b,
        friendly_name="Mixtral 8x7B",
        providers=[
            KilnModelProvider(
                name=ModelProviderName.openrouter,
                model_id="mistralai/mixtral-8x7b-instruct",
                supports_data_gen=False,
                structured_output_mode=StructuredOutputMode.json_instruction_and_object,
            ),
            KilnModelProvider(
                name=ModelProviderName.ollama,
                model_id="mixtral",
            ),
        ],
    ),
    # QwQ 32B
    KilnModel(
        family=ModelFamily.qwen,
        name=ModelName.qwq_32b,
        friendly_name="QwQ 32B (Qwen Reasoning)",
        providers=[
            KilnModelProvider(
                name=ModelProviderName.openrouter,
                model_id="qwen/qwq-32b",
                reasoning_capable=True,
                require_openrouter_reasoning=True,
                r1_openrouter_options=True,
                structured_output_mode=StructuredOutputMode.json_instructions,
                parser=ModelParserID.r1_thinking,
            ),
            KilnModelProvider(
                name=ModelProviderName.fireworks_ai,
                model_id="accounts/fireworks/models/qwq-32b",
                reasoning_capable=True,
                parser=ModelParserID.r1_thinking,
                structured_output_mode=StructuredOutputMode.json_instructions,
            ),
            KilnModelProvider(
                name=ModelProviderName.ollama,
                model_id="qwq",
                reasoning_capable=True,
                parser=ModelParserID.r1_thinking,
                structured_output_mode=StructuredOutputMode.json_instructions,
            ),
            KilnModelProvider(
                name=ModelProviderName.together_ai,
                model_id="Qwen/QwQ-32B",
                structured_output_mode=StructuredOutputMode.json_instructions,
                parser=ModelParserID.r1_thinking,
                reasoning_capable=True,
            ),
            KilnModelProvider(
                name=ModelProviderName.siliconflow_cn,
                model_id="Qwen/QwQ-32B",
                structured_output_mode=StructuredOutputMode.json_instructions,
                reasoning_capable=True,
            ),
            KilnModelProvider(
                name=ModelProviderName.docker_model_runner,
                model_id="ai/qwq:32B-Q4_K_M",
                reasoning_capable=True,
                parser=ModelParserID.r1_thinking,
                structured_output_mode=StructuredOutputMode.json_instructions,
            ),
        ],
    ),
    # Qwen 2.5 7B
    KilnModel(
        family=ModelFamily.qwen,
        name=ModelName.qwen_2p5_7b,
        friendly_name="Qwen 2.5 7B",
        providers=[
            KilnModelProvider(
                name=ModelProviderName.openrouter,
                model_id="qwen/qwen-2.5-7b-instruct",
                structured_output_mode=StructuredOutputMode.json_instruction_and_object,
            ),
            KilnModelProvider(
                name=ModelProviderName.ollama,
                model_id="qwen2.5",
            ),
            KilnModelProvider(
                name=ModelProviderName.docker_model_runner,
                model_id="ai/qwen2.5:7B-Q4_K_M",
            ),
        ],
    ),
    # Qwen 2.5 14B
    KilnModel(
        family=ModelFamily.qwen,
        name=ModelName.qwen_2p5_14b,
        friendly_name="Qwen 2.5 14B",
        providers=[
            KilnModelProvider(
                name=ModelProviderName.together_ai,
                provider_finetune_id="Qwen/Qwen2.5-14B-Instruct",
            ),
            KilnModelProvider(
                name=ModelProviderName.ollama,
                model_id="qwen2.5:14b",
                supports_data_gen=False,
            ),
        ],
    ),
    # Qwen 2.5 72B
    KilnModel(
        family=ModelFamily.qwen,
        name=ModelName.qwen_2p5_72b,
        friendly_name="Qwen 2.5 72B",
        providers=[
            KilnModelProvider(
                name=ModelProviderName.openrouter,
                model_id="qwen/qwen-2.5-72b-instruct",
                # Not consistent with structure data. Works sometimes but not often
                supports_structured_output=False,
                supports_data_gen=False,
                structured_output_mode=StructuredOutputMode.json_instruction_and_object,
            ),
            KilnModelProvider(
                name=ModelProviderName.ollama,
                model_id="qwen2.5:72b",
            ),
            KilnModelProvider(
                name=ModelProviderName.fireworks_ai,
                model_id="accounts/fireworks/models/qwen2p5-72b-instruct",
                # Tool calling forces schema -- fireworks doesn't support json_schema, just json_mode
                structured_output_mode=StructuredOutputMode.function_calling_weak,
            ),
            KilnModelProvider(
                name=ModelProviderName.together_ai,
                provider_finetune_id="Qwen/Qwen2.5-72B-Instruct",
            ),
        ],
    ),
    # Mistral Small 3
    KilnModel(
        family=ModelFamily.mistral,
        name=ModelName.mistral_small_3,
        friendly_name="Mistral Small 3",
        providers=[
            KilnModelProvider(
                name=ModelProviderName.openrouter,
                structured_output_mode=StructuredOutputMode.json_instruction_and_object,
                model_id="mistralai/mistral-small-24b-instruct-2501",
                uncensored=True,
            ),
            KilnModelProvider(
                name=ModelProviderName.ollama,
                model_id="mistral-small:24b",
                uncensored=True,
            ),
        ],
    ),
    # DeepSeek R1 0528
    KilnModel(
        family=ModelFamily.deepseek,
        name=ModelName.deepseek_r1_0528,
        friendly_name="DeepSeek R1 0528",
        providers=[
            KilnModelProvider(
                name=ModelProviderName.openrouter,
                model_id="deepseek/deepseek-r1-0528",
                parser=ModelParserID.r1_thinking,
                structured_output_mode=StructuredOutputMode.json_instructions,
                reasoning_capable=True,
                r1_openrouter_options=True,
                require_openrouter_reasoning=True,
                supports_data_gen=True,
            ),
            KilnModelProvider(
                name=ModelProviderName.fireworks_ai,
                model_id="accounts/fireworks/models/deepseek-r1-0528",
                parser=ModelParserID.r1_thinking,
                supports_data_gen=True,
                structured_output_mode=StructuredOutputMode.json_instructions,
                reasoning_capable=True,
            ),
            KilnModelProvider(
                name=ModelProviderName.together_ai,
                model_id="deepseek-ai/DeepSeek-R1",  # Note: Together remapped the R1 endpoint to this 0528 model
                structured_output_mode=StructuredOutputMode.json_instructions,
                parser=ModelParserID.r1_thinking,
                reasoning_capable=True,
                supports_data_gen=True,
            ),
            KilnModelProvider(
                name=ModelProviderName.siliconflow_cn,
                model_id="Pro/deepseek-ai/DeepSeek-R1",
                parser=ModelParserID.optional_r1_thinking,
                structured_output_mode=StructuredOutputMode.json_instructions,
                reasoning_capable=True,
                supports_data_gen=True,
            ),
        ],
    ),
    # DeepSeek R1 0528 Distill Qwen 3 8B
    KilnModel(
        family=ModelFamily.deepseek,
        name=ModelName.deepseek_r1_0528_distill_qwen3_8b,
        friendly_name="DeepSeek R1 0528 Distill Qwen 3 8B",
        providers=[
            KilnModelProvider(
                name=ModelProviderName.openrouter,
                model_id="deepseek/deepseek-r1-0528-qwen3-8b",
                structured_output_mode=StructuredOutputMode.json_instructions,
                reasoning_capable=True,
                r1_openrouter_options=True,
                require_openrouter_reasoning=True,
            ),
            KilnModelProvider(
                name=ModelProviderName.siliconflow_cn,
                model_id="deepseek-ai/DeepSeek-R1-0528-Qwen3-8B",
                structured_output_mode=StructuredOutputMode.json_instructions,
                reasoning_capable=True,
                reasoning_optional_for_structured_output=True,
                supports_data_gen=False,
            ),
        ],
    ),
    # DeepSeek 3
    KilnModel(
        family=ModelFamily.deepseek,
        name=ModelName.deepseek_3,
        friendly_name="DeepSeek V3",
        providers=[
            KilnModelProvider(
                name=ModelProviderName.openrouter,
                model_id="deepseek/deepseek-chat",
                structured_output_mode=StructuredOutputMode.function_calling,
            ),
            KilnModelProvider(
                name=ModelProviderName.fireworks_ai,
                model_id="accounts/fireworks/models/deepseek-v3",
                structured_output_mode=StructuredOutputMode.json_instruction_and_object,
                supports_structured_output=True,
                supports_data_gen=False,
            ),
            KilnModelProvider(
                name=ModelProviderName.together_ai,
                model_id="deepseek-ai/DeepSeek-V3",
                structured_output_mode=StructuredOutputMode.json_instructions,
            ),
            KilnModelProvider(
                name=ModelProviderName.siliconflow_cn,
                model_id="Pro/deepseek-ai/DeepSeek-V3",
                structured_output_mode=StructuredOutputMode.json_schema,
            ),
        ],
    ),
    # DeepSeek R1
    KilnModel(
        family=ModelFamily.deepseek,
        name=ModelName.deepseek_r1,
        friendly_name="DeepSeek R1 (Original)",
        providers=[
            KilnModelProvider(
                name=ModelProviderName.openrouter,
                model_id="deepseek/deepseek-r1",
                parser=ModelParserID.r1_thinking,
                structured_output_mode=StructuredOutputMode.json_instructions,
                reasoning_capable=True,
                r1_openrouter_options=True,
                require_openrouter_reasoning=True,
            ),
            KilnModelProvider(
                name=ModelProviderName.fireworks_ai,
                model_id="accounts/fireworks/models/deepseek-r1",
                parser=ModelParserID.r1_thinking,
                structured_output_mode=StructuredOutputMode.json_instructions,
                reasoning_capable=True,
            ),
            KilnModelProvider(
                # I want your RAM
                name=ModelProviderName.ollama,
                model_id="deepseek-r1:671b",
                parser=ModelParserID.r1_thinking,
                structured_output_mode=StructuredOutputMode.json_instructions,
                reasoning_capable=True,
            ),
        ],
    ),
    # DeepSeek R1 Distill Qwen 32B
    KilnModel(
        family=ModelFamily.deepseek,
        name=ModelName.deepseek_r1_distill_qwen_32b,
        friendly_name="DeepSeek R1 Distill Qwen 32B",
        providers=[
            KilnModelProvider(
                name=ModelProviderName.openrouter,
                reasoning_capable=True,
                structured_output_mode=StructuredOutputMode.json_instructions,
                model_id="deepseek/deepseek-r1-distill-qwen-32b",
                r1_openrouter_options=True,
                parser=ModelParserID.r1_thinking,
                require_openrouter_reasoning=True,
            ),
            KilnModelProvider(
                name=ModelProviderName.ollama,
                parser=ModelParserID.r1_thinking,
                reasoning_capable=True,
                structured_output_mode=StructuredOutputMode.json_instructions,
                model_id="deepseek-r1:32b",
            ),
            KilnModelProvider(
                name=ModelProviderName.siliconflow_cn,
                model_id="deepseek-ai/DeepSeek-R1-Distill-Qwen-32B",
                structured_output_mode=StructuredOutputMode.json_schema,
                reasoning_capable=True,
                reasoning_optional_for_structured_output=True,
            ),
        ],
    ),
    # DeepSeek R1 Distill Llama 70B
    KilnModel(
        family=ModelFamily.deepseek,
        name=ModelName.deepseek_r1_distill_llama_70b,
        friendly_name="DeepSeek R1 Distill Llama 70B",
        providers=[
            KilnModelProvider(
                name=ModelProviderName.openrouter,
                reasoning_capable=True,
                structured_output_mode=StructuredOutputMode.json_instructions,
                model_id="deepseek/deepseek-r1-distill-llama-70b",
                r1_openrouter_options=True,
                require_openrouter_reasoning=True,
                parser=ModelParserID.r1_thinking,
            ),
            KilnModelProvider(
                name=ModelProviderName.ollama,
                supports_data_gen=False,
                parser=ModelParserID.r1_thinking,
                reasoning_capable=True,
                structured_output_mode=StructuredOutputMode.json_instructions,
                model_id="deepseek-r1:70b",
            ),
            KilnModelProvider(
                name=ModelProviderName.together_ai,
                model_id="deepseek-ai/DeepSeek-R1-Distill-Llama-70B",
                structured_output_mode=StructuredOutputMode.json_instructions,
                parser=ModelParserID.r1_thinking,
            ),
            KilnModelProvider(
                name=ModelProviderName.docker_model_runner,
                supports_data_gen=False,
                parser=ModelParserID.r1_thinking,
                reasoning_capable=True,
                structured_output_mode=StructuredOutputMode.json_instructions,
                model_id="ai/deepseek-r1-distill-llama:70B-Q4_K_M",
            ),
        ],
    ),
    # DeepSeek R1 Distill Qwen 14B
    KilnModel(
        family=ModelFamily.deepseek,
        name=ModelName.deepseek_r1_distill_qwen_14b,
        friendly_name="DeepSeek R1 Distill Qwen 14B",
        providers=[
            KilnModelProvider(
                name=ModelProviderName.openrouter,
                supports_data_gen=False,
                reasoning_capable=True,
                structured_output_mode=StructuredOutputMode.json_instructions,
                model_id="deepseek/deepseek-r1-distill-qwen-14b",
                r1_openrouter_options=True,
                require_openrouter_reasoning=True,
                openrouter_skip_required_parameters=True,
                parser=ModelParserID.r1_thinking,
            ),
            KilnModelProvider(
                name=ModelProviderName.ollama,
                supports_data_gen=False,
                parser=ModelParserID.r1_thinking,
                reasoning_capable=True,
                structured_output_mode=StructuredOutputMode.json_instructions,
                model_id="deepseek-r1:14b",
            ),
            KilnModelProvider(
                name=ModelProviderName.together_ai,
                model_id="deepseek-ai/DeepSeek-R1-Distill-Qwen-14B",
                structured_output_mode=StructuredOutputMode.json_instructions,
                parser=ModelParserID.r1_thinking,
            ),
            KilnModelProvider(
                name=ModelProviderName.siliconflow_cn,
                model_id="deepseek-ai/DeepSeek-R1-Distill-Qwen-14B",
                structured_output_mode=StructuredOutputMode.json_schema,
                reasoning_capable=True,
                reasoning_optional_for_structured_output=True,
                supports_data_gen=False,
            ),
        ],
    ),
    # DeepSeek R1 Distill Llama 8B
    KilnModel(
        family=ModelFamily.deepseek,
        name=ModelName.deepseek_r1_distill_llama_8b,
        friendly_name="DeepSeek R1 Distill Llama 8B",
        providers=[
            KilnModelProvider(
                name=ModelProviderName.openrouter,
                supports_structured_output=False,
                supports_data_gen=False,
                reasoning_capable=True,
                # Best mode, but fails to often to enable without warning
                structured_output_mode=StructuredOutputMode.json_instructions,
                model_id="deepseek/deepseek-r1-distill-llama-8b",
                r1_openrouter_options=True,
                require_openrouter_reasoning=True,
                openrouter_skip_required_parameters=True,
                parser=ModelParserID.r1_thinking,
            ),
            KilnModelProvider(
                name=ModelProviderName.ollama,
                supports_structured_output=False,
                supports_data_gen=False,
                parser=ModelParserID.r1_thinking,
                reasoning_capable=True,
                # Best mode, but fails to often to enable without warning
                structured_output_mode=StructuredOutputMode.json_instructions,
                model_id="deepseek-r1:8b",
            ),
            KilnModelProvider(
                name=ModelProviderName.docker_model_runner,
                supports_structured_output=False,
                supports_data_gen=False,
                parser=ModelParserID.r1_thinking,
                reasoning_capable=True,
                # Best mode, but fails to often to enable without warning
                structured_output_mode=StructuredOutputMode.json_instructions,
                model_id="ai/deepseek-r1-distill-llama:8B-Q4_K_M",
            ),
        ],
    ),
    # DeepSeek R1 Distill Qwen 7B
    KilnModel(
        family=ModelFamily.deepseek,
        name=ModelName.deepseek_r1_distill_qwen_7b,
        friendly_name="DeepSeek R1 Distill Qwen 7B",
        providers=[
            KilnModelProvider(
                name=ModelProviderName.openrouter,
                # Best mode, but fails to often to enable without warning
                supports_structured_output=False,
                supports_data_gen=False,
                model_id="deepseek/deepseek-r1-distill-qwen-7b",
                structured_output_mode=StructuredOutputMode.json_instructions,
                reasoning_capable=True,
                r1_openrouter_options=True,
                require_openrouter_reasoning=True,
            ),
            KilnModelProvider(
                name=ModelProviderName.ollama,
                # Best mode, but fails to often to enable without warning
                supports_structured_output=False,
                supports_data_gen=False,
                parser=ModelParserID.r1_thinking,
                reasoning_capable=True,
                structured_output_mode=StructuredOutputMode.json_instructions,
                model_id="deepseek-r1:7b",
            ),
            KilnModelProvider(
                name=ModelProviderName.siliconflow_cn,
                # Best mode, but fails to often to enable without warning
                supports_structured_output=False,
                supports_data_gen=False,
                model_id="Pro/deepseek-ai/DeepSeek-R1-Distill-Qwen-7B",
                structured_output_mode=StructuredOutputMode.json_instructions,
                reasoning_capable=True,
                reasoning_optional_for_structured_output=True,
            ),
        ],
    ),
    # DeepSeek R1 Distill Qwen 1.5B
    KilnModel(
        family=ModelFamily.deepseek,
        name=ModelName.deepseek_r1_distill_qwen_1p5b,
        friendly_name="DeepSeek R1 Distill Qwen 1.5B",
        providers=[
            KilnModelProvider(
                name=ModelProviderName.openrouter,
                supports_structured_output=False,
                supports_data_gen=False,
                reasoning_capable=True,
                structured_output_mode=StructuredOutputMode.json_instructions,
                model_id="deepseek/deepseek-r1-distill-qwen-1.5b",
                r1_openrouter_options=True,
                require_openrouter_reasoning=True,
                openrouter_skip_required_parameters=True,
                parser=ModelParserID.r1_thinking,
            ),
            KilnModelProvider(
                name=ModelProviderName.ollama,
                supports_structured_output=False,
                supports_data_gen=False,
                parser=ModelParserID.r1_thinking,
                reasoning_capable=True,
                structured_output_mode=StructuredOutputMode.json_instructions,
                model_id="deepseek-r1:1.5b",
            ),
            KilnModelProvider(
                name=ModelProviderName.together_ai,
                model_id="deepseek-ai/DeepSeek-R1-Distill-Qwen-1.5B",
                structured_output_mode=StructuredOutputMode.json_instructions,
                parser=ModelParserID.r1_thinking,
                supports_structured_output=False,
                supports_data_gen=False,
            ),
        ],
    ),
    # Dolphin 2.9 Mixtral 8x22B
    KilnModel(
        family=ModelFamily.dolphin,
        name=ModelName.dolphin_2_9_8x22b,
        friendly_name="Dolphin 2.9 8x22B",
        providers=[
            KilnModelProvider(
                name=ModelProviderName.ollama,
                structured_output_mode=StructuredOutputMode.json_schema,
                supports_data_gen=True,
                model_id="dolphin-mixtral:8x22b",
                uncensored=True,
                suggested_for_uncensored_data_gen=True,
            ),
            KilnModelProvider(
                name=ModelProviderName.openrouter,
                supports_data_gen=True,
                structured_output_mode=StructuredOutputMode.json_instruction_and_object,
                model_id="cognitivecomputations/dolphin-mixtral-8x22b",
                uncensored=True,
                suggested_for_uncensored_data_gen=True,
            ),
        ],
    ),
    # Grok 4
    KilnModel(
        family=ModelFamily.grok,
        name=ModelName.grok_4,
        friendly_name="Grok 4",
        providers=[
            KilnModelProvider(
                name=ModelProviderName.openrouter,
                model_id="x-ai/grok-4",
                supports_structured_output=True,
                supports_data_gen=True,
                structured_output_mode=StructuredOutputMode.json_schema,
                suggested_for_data_gen=True,
                uncensored=True,
                suggested_for_uncensored_data_gen=True,
            ),
        ],
    ),
    # Grok 3
    KilnModel(
        family=ModelFamily.grok,
        name=ModelName.grok_3,
        friendly_name="Grok 3",
        providers=[
            KilnModelProvider(
                name=ModelProviderName.openrouter,
                model_id="x-ai/grok-3",
                supports_structured_output=True,
                supports_data_gen=True,
                structured_output_mode=StructuredOutputMode.json_schema,
                suggested_for_data_gen=True,
                uncensored=True,
            ),
        ],
    ),
    # Grok 3 Mini
    KilnModel(
        family=ModelFamily.grok,
        name=ModelName.grok_3_mini,
        friendly_name="Grok 3 Mini",
        providers=[
            KilnModelProvider(
                name=ModelProviderName.openrouter,
                model_id="x-ai/grok-3-mini",
                supports_structured_output=True,
                supports_data_gen=True,
                structured_output_mode=StructuredOutputMode.json_schema,
                uncensored=True,
            ),
        ],
    ),
    # Grok 2
    KilnModel(
        family=ModelFamily.grok,
        name=ModelName.grok_2,
        friendly_name="Grok 2",
        providers=[
            KilnModelProvider(
                name=ModelProviderName.openrouter,
                model_id="x-ai/grok-2-1212",
                supports_structured_output=True,
                supports_data_gen=True,
                structured_output_mode=StructuredOutputMode.json_schema,
            ),
        ],
    ),
    # Qwen 3 0.6B
    KilnModel(
        family=ModelFamily.qwen,
        name=ModelName.qwen_3_0p6b,
        friendly_name="Qwen 3 0.6B",
        providers=[
            KilnModelProvider(
                name=ModelProviderName.openrouter,
                model_id="qwen/qwen3-0.6b-04-28:free",
                structured_output_mode=StructuredOutputMode.json_instructions,
                reasoning_capable=True,
                require_openrouter_reasoning=True,
                r1_openrouter_options=True,
                parser=ModelParserID.r1_thinking,
                supports_data_gen=False,
            ),
            KilnModelProvider(
                name=ModelProviderName.ollama,
                model_id="qwen3:0.6b",
                supports_data_gen=False,
                reasoning_capable=True,
                structured_output_mode=StructuredOutputMode.json_schema,
            ),
            KilnModelProvider(
                name=ModelProviderName.docker_model_runner,
                model_id="ai/qwen3:0.6B-F16",
                supports_data_gen=False,
                reasoning_capable=True,
                structured_output_mode=StructuredOutputMode.json_schema,
            ),
        ],
    ),
    # Qwen 3 0.6B Non-Thinking -- not respecting /no_think tag, skipping
    # Qwen 3 1.7B
    KilnModel(
        family=ModelFamily.qwen,
        name=ModelName.qwen_3_1p7b,
        friendly_name="Qwen 3 1.7B",
        providers=[
            KilnModelProvider(
                name=ModelProviderName.openrouter,
                model_id="qwen/qwen3-1.7b:free",
                structured_output_mode=StructuredOutputMode.json_instructions,
                reasoning_capable=True,
                require_openrouter_reasoning=True,
                r1_openrouter_options=True,
                parser=ModelParserID.r1_thinking,
                supports_data_gen=False,
            ),
            KilnModelProvider(
                name=ModelProviderName.ollama,
                model_id="qwen3:1.7b",
                supports_data_gen=False,
                reasoning_capable=True,
                structured_output_mode=StructuredOutputMode.json_schema,
            ),
        ],
    ),
    # Qwen 3 1.7B Non-Thinking
    KilnModel(
        family=ModelFamily.qwen,
        name=ModelName.qwen_3_1p7b_no_thinking,
        friendly_name="Qwen 3 1.7B Non-Thinking",
        providers=[
            KilnModelProvider(
                name=ModelProviderName.openrouter,
                model_id="qwen/qwen3-1.7b:free",
                structured_output_mode=StructuredOutputMode.json_instructions,
                formatter=ModelFormatterID.qwen3_style_no_think,
                supports_data_gen=False,
                parser=ModelParserID.optional_r1_thinking,
            ),
            KilnModelProvider(
                name=ModelProviderName.ollama,
                model_id="qwen3:1.7b",
                formatter=ModelFormatterID.qwen3_style_no_think,
                supports_data_gen=False,
                structured_output_mode=StructuredOutputMode.json_schema,
            ),
        ],
    ),
    # Qwen 3 4B
    KilnModel(
        family=ModelFamily.qwen,
        name=ModelName.qwen_3_4b,
        friendly_name="Qwen 3 4B",
        providers=[
            KilnModelProvider(
                name=ModelProviderName.openrouter,
                model_id="qwen/qwen3-4b:free",
                structured_output_mode=StructuredOutputMode.json_instructions,
                reasoning_capable=True,
                require_openrouter_reasoning=True,
                r1_openrouter_options=True,
                parser=ModelParserID.r1_thinking,
                supports_data_gen=False,
            ),
            KilnModelProvider(
                name=ModelProviderName.ollama,
                model_id="qwen3:4b",
                supports_data_gen=False,
                reasoning_capable=True,
                structured_output_mode=StructuredOutputMode.json_schema,
            ),
        ],
    ),
    # Qwen 3 4B Non-Thinking
    KilnModel(
        family=ModelFamily.qwen,
        name=ModelName.qwen_3_4b_no_thinking,
        friendly_name="Qwen 3 4B Non-Thinking",
        providers=[
            KilnModelProvider(
                name=ModelProviderName.openrouter,
                model_id="qwen/qwen3-4b:free",
                structured_output_mode=StructuredOutputMode.json_instructions,
                formatter=ModelFormatterID.qwen3_style_no_think,
                supports_data_gen=False,
                parser=ModelParserID.optional_r1_thinking,
            ),
            KilnModelProvider(
                name=ModelProviderName.ollama,
                model_id="qwen3:4b",
                structured_output_mode=StructuredOutputMode.json_schema,
                formatter=ModelFormatterID.qwen3_style_no_think,
                supports_data_gen=False,
            ),
        ],
    ),
    # Qwen 3 8B
    KilnModel(
        family=ModelFamily.qwen,
        name=ModelName.qwen_3_8b,
        friendly_name="Qwen 3 8B",
        providers=[
            KilnModelProvider(
                name=ModelProviderName.openrouter,
                model_id="qwen/qwen3-8b",
                supports_structured_output=True,
                structured_output_mode=StructuredOutputMode.json_instructions,
                reasoning_capable=True,
                require_openrouter_reasoning=True,
                r1_openrouter_options=True,
                parser=ModelParserID.r1_thinking,
                supports_data_gen=False,
            ),
            KilnModelProvider(
                name=ModelProviderName.ollama,
                model_id="qwen3:8b",
                supports_data_gen=False,
                reasoning_capable=True,
                structured_output_mode=StructuredOutputMode.json_schema,
            ),
            KilnModelProvider(
                name=ModelProviderName.siliconflow_cn,
                model_id="Qwen/Qwen3-8B",
                structured_output_mode=StructuredOutputMode.json_schema,
                reasoning_capable=True,
                siliconflow_enable_thinking=True,
                reasoning_optional_for_structured_output=True,
                supports_data_gen=False,
            ),
            KilnModelProvider(
                name=ModelProviderName.docker_model_runner,
                model_id="ai/qwen3:8B-Q4_K_M",
                supports_data_gen=False,
                reasoning_capable=True,
                structured_output_mode=StructuredOutputMode.json_schema,
            ),
        ],
    ),
    # Qwen 3 8B Non-Thinking
    KilnModel(
        family=ModelFamily.qwen,
        name=ModelName.qwen_3_8b_no_thinking,
        friendly_name="Qwen 3 8B Non-Thinking",
        providers=[
            KilnModelProvider(
                name=ModelProviderName.openrouter,
                model_id="qwen/qwen3-8b",
                structured_output_mode=StructuredOutputMode.json_instructions,
                formatter=ModelFormatterID.qwen3_style_no_think,
                supports_data_gen=False,
                parser=ModelParserID.optional_r1_thinking,
            ),
            KilnModelProvider(
                name=ModelProviderName.ollama,
                model_id="qwen3:8b",
                structured_output_mode=StructuredOutputMode.json_schema,
                formatter=ModelFormatterID.qwen3_style_no_think,
                supports_data_gen=False,
            ),
            KilnModelProvider(
                name=ModelProviderName.siliconflow_cn,
                model_id="Qwen/Qwen3-8B",
                structured_output_mode=StructuredOutputMode.json_schema,
                siliconflow_enable_thinking=False,
                supports_data_gen=False,
            ),
        ],
    ),
    # Qwen 3 14B
    KilnModel(
        family=ModelFamily.qwen,
        name=ModelName.qwen_3_14b,
        friendly_name="Qwen 3 14B",
        providers=[
            KilnModelProvider(
                name=ModelProviderName.openrouter,
                model_id="qwen/qwen3-14b",
                structured_output_mode=StructuredOutputMode.json_instructions,
                reasoning_capable=True,
                require_openrouter_reasoning=True,
                r1_openrouter_options=True,
                parser=ModelParserID.r1_thinking,
                supports_data_gen=True,
            ),
            KilnModelProvider(
                name=ModelProviderName.ollama,
                model_id="qwen3:14b",
                supports_data_gen=True,
                reasoning_capable=True,
                structured_output_mode=StructuredOutputMode.json_schema,
            ),
            KilnModelProvider(
                name=ModelProviderName.siliconflow_cn,
                model_id="Qwen/Qwen3-14B",
                structured_output_mode=StructuredOutputMode.json_schema,
                supports_data_gen=True,
                reasoning_capable=True,
                siliconflow_enable_thinking=True,
                reasoning_optional_for_structured_output=True,
            ),
            KilnModelProvider(
                name=ModelProviderName.docker_model_runner,
                model_id="ai/qwen3:14B-Q6_K",
                supports_data_gen=True,
                reasoning_capable=True,
                structured_output_mode=StructuredOutputMode.json_schema,
            ),
        ],
    ),
    # Qwen 3 14B Non-Thinking
    KilnModel(
        family=ModelFamily.qwen,
        name=ModelName.qwen_3_14b_no_thinking,
        friendly_name="Qwen 3 14B Non-Thinking",
        providers=[
            KilnModelProvider(
                name=ModelProviderName.openrouter,
                model_id="qwen/qwen3-14b",
                structured_output_mode=StructuredOutputMode.json_instructions,
                formatter=ModelFormatterID.qwen3_style_no_think,
                supports_data_gen=True,
                parser=ModelParserID.optional_r1_thinking,
            ),
            KilnModelProvider(
                name=ModelProviderName.ollama,
                model_id="qwen3:14b",
                formatter=ModelFormatterID.qwen3_style_no_think,
                supports_data_gen=True,
                structured_output_mode=StructuredOutputMode.json_schema,
            ),
            KilnModelProvider(
                name=ModelProviderName.siliconflow_cn,
                model_id="Qwen/Qwen3-14B",
                formatter=ModelFormatterID.qwen3_style_no_think,
                structured_output_mode=StructuredOutputMode.json_schema,
                siliconflow_enable_thinking=False,
                supports_data_gen=True,
            ),
        ],
    ),
    # Qwen 3 30B (3B Active) 2507 Version
    KilnModel(
        family=ModelFamily.qwen,
        name=ModelName.qwen_3_30b_a3b_2507,
        friendly_name="Qwen 3 30B (3B Active) 2507",
        providers=[
            KilnModelProvider(
                name=ModelProviderName.ollama,
                model_id="qwen3:30b-a3b-thinking-2507-q4_K_M",
                reasoning_capable=True,
                structured_output_mode=StructuredOutputMode.json_schema,
            ),
            KilnModelProvider(
                name=ModelProviderName.docker_model_runner,
                model_id="ai/qwen3:30B-A3B-Q4_K_M",
                reasoning_capable=True,
                structured_output_mode=StructuredOutputMode.json_schema,
            ),
        ],
    ),
    # Qwen 3 30B (3B Active)
    KilnModel(
        family=ModelFamily.qwen,
        name=ModelName.qwen_3_30b_a3b,
        friendly_name="Qwen 3 30B (3B Active)",
        providers=[
            KilnModelProvider(
                name=ModelProviderName.openrouter,
                model_id="qwen/qwen3-30b-a3b",
                structured_output_mode=StructuredOutputMode.json_instructions,
                reasoning_capable=True,
                require_openrouter_reasoning=True,
                r1_openrouter_options=True,
                parser=ModelParserID.r1_thinking,
                supports_data_gen=True,
            ),
            KilnModelProvider(
                name=ModelProviderName.ollama,
                model_id="qwen3:30b-a3b",
                supports_data_gen=True,
                reasoning_capable=True,
                structured_output_mode=StructuredOutputMode.json_schema,
            ),
            KilnModelProvider(
                name=ModelProviderName.fireworks_ai,
                model_id="accounts/fireworks/models/qwen3-30b-a3b",
                supports_data_gen=True,
                reasoning_capable=True,
                structured_output_mode=StructuredOutputMode.json_instructions,
                parser=ModelParserID.r1_thinking,
            ),
            KilnModelProvider(
                name=ModelProviderName.siliconflow_cn,
                model_id="Qwen/Qwen3-30B-A3B",
                structured_output_mode=StructuredOutputMode.json_schema,
                reasoning_capable=True,
                reasoning_optional_for_structured_output=True,
                supports_data_gen=True,
            ),
        ],
    ),
    # Qwen 3 30B (3B Active) 2507 Version Non-Thinking
    KilnModel(
        family=ModelFamily.qwen,
        name=ModelName.qwen_3_30b_a3b_2507_no_thinking,
        friendly_name="Qwen 3 30B (3B Active) 2507 Non-Thinking",
        providers=[
            KilnModelProvider(
                name=ModelProviderName.openrouter,
                model_id="qwen/qwen3-30b-a3b-instruct-2507",
                structured_output_mode=StructuredOutputMode.json_instructions,
            ),
            KilnModelProvider(
                name=ModelProviderName.ollama,
                model_id="qwen3:30b-a3b-instruct-2507-q8_0",
                structured_output_mode=StructuredOutputMode.json_schema,
                supports_data_gen=True,
            ),
        ],
    ),
    # Qwen 3 30B (3B Active) Non-Thinking
    KilnModel(
        family=ModelFamily.qwen,
        name=ModelName.qwen_3_30b_a3b_no_thinking,
        friendly_name="Qwen 3 30B (3B Active) Non-Thinking",
        providers=[
            KilnModelProvider(
                name=ModelProviderName.openrouter,
                model_id="qwen/qwen3-30b-a3b",
                structured_output_mode=StructuredOutputMode.json_instructions,
                formatter=ModelFormatterID.qwen3_style_no_think,
                supports_data_gen=True,
                parser=ModelParserID.optional_r1_thinking,
            ),
            KilnModelProvider(
                name=ModelProviderName.ollama,
                model_id="qwen3:30b-a3b",
                structured_output_mode=StructuredOutputMode.json_schema,
                formatter=ModelFormatterID.qwen3_style_no_think,
                supports_data_gen=True,
            ),
            KilnModelProvider(
                name=ModelProviderName.fireworks_ai,
                model_id="accounts/fireworks/models/qwen3-30b-a3b",
                supports_data_gen=True,
                formatter=ModelFormatterID.qwen3_style_no_think,
                structured_output_mode=StructuredOutputMode.json_instructions,
                parser=ModelParserID.optional_r1_thinking,
            ),
        ],
    ),
    # Qwen 3 32B
    KilnModel(
        family=ModelFamily.qwen,
        name=ModelName.qwen_3_32b,
        friendly_name="Qwen 3 32B",
        providers=[
            KilnModelProvider(
                name=ModelProviderName.groq,
                model_id="Qwen/Qwen3-32B",
                supports_data_gen=True,
                reasoning_capable=True,
                structured_output_mode=StructuredOutputMode.json_instructions,
                parser=ModelParserID.r1_thinking,
            ),
            KilnModelProvider(
                name=ModelProviderName.openrouter,
                model_id="qwen/qwen3-32b",
                reasoning_capable=True,
                require_openrouter_reasoning=True,
                r1_openrouter_options=True,
                structured_output_mode=StructuredOutputMode.json_instructions,
                parser=ModelParserID.r1_thinking,
                supports_data_gen=True,
            ),
            KilnModelProvider(
                name=ModelProviderName.ollama,
                model_id="qwen3:32b",
                supports_data_gen=True,
                reasoning_capable=True,
                structured_output_mode=StructuredOutputMode.json_schema,
            ),
            KilnModelProvider(
                name=ModelProviderName.siliconflow_cn,
                model_id="Qwen/Qwen3-32B",
                structured_output_mode=StructuredOutputMode.json_schema,
                reasoning_capable=True,
                reasoning_optional_for_structured_output=True,
                supports_data_gen=True,
            ),
            KilnModelProvider(
                name=ModelProviderName.cerebras,
                model_id="qwen-3-32b",
                structured_output_mode=StructuredOutputMode.json_instructions,
                supports_data_gen=True,
                reasoning_capable=True,
                parser=ModelParserID.r1_thinking,
            ),
        ],
    ),
    # Qwen 3 32B No Thinking
    KilnModel(
        family=ModelFamily.qwen,
        name=ModelName.qwen_3_32b_no_thinking,
        friendly_name="Qwen 3 32B Non-Thinking",
        providers=[
            KilnModelProvider(
                name=ModelProviderName.openrouter,
                model_id="qwen/qwen3-32b",
                structured_output_mode=StructuredOutputMode.json_instructions,
                formatter=ModelFormatterID.qwen3_style_no_think,
                supports_data_gen=True,
                parser=ModelParserID.optional_r1_thinking,
            ),
            KilnModelProvider(
                name=ModelProviderName.ollama,
                model_id="qwen3:32b",
                structured_output_mode=StructuredOutputMode.json_schema,
                formatter=ModelFormatterID.qwen3_style_no_think,
                supports_data_gen=True,
            ),
            KilnModelProvider(
                name=ModelProviderName.cerebras,
                model_id="qwen-3-32b",
                structured_output_mode=StructuredOutputMode.json_schema,
                formatter=ModelFormatterID.qwen3_style_no_think,
                supports_data_gen=True,
                parser=ModelParserID.optional_r1_thinking,
            ),
        ],
    ),
    # Qwen 3 235B (22B Active) 2507 Version
    KilnModel(
        family=ModelFamily.qwen,
        name=ModelName.qwen_3_235b_a22b_2507,
        friendly_name="Qwen 3 235B (22B Active) 2507",
        providers=[
            KilnModelProvider(
                name=ModelProviderName.openrouter,
                model_id="qwen/qwen3-235b-a22b-thinking-2507",
                reasoning_capable=True,
                require_openrouter_reasoning=True,
                supports_data_gen=True,
                suggested_for_data_gen=True,
                r1_openrouter_options=True,
                structured_output_mode=StructuredOutputMode.json_instructions,
                parser=ModelParserID.r1_thinking,
            ),
            KilnModelProvider(
                name=ModelProviderName.ollama,
                model_id="qwen3:235b-a22b-thinking-2507-q4_K_M",
                supports_data_gen=True,
                reasoning_capable=True,
                structured_output_mode=StructuredOutputMode.json_schema,
            ),
            KilnModelProvider(
                name=ModelProviderName.fireworks_ai,
                model_id="accounts/fireworks/models/qwen3-235b-a22b-thinking-2507",
                supports_data_gen=True,
                reasoning_capable=True,
                structured_output_mode=StructuredOutputMode.json_instructions,
                parser=ModelParserID.r1_thinking,
            ),
            KilnModelProvider(
                name=ModelProviderName.together_ai,
                model_id="Qwen/Qwen3-235B-A22B-Thinking-2507",
                supports_data_gen=True,
                reasoning_capable=True,
                structured_output_mode=StructuredOutputMode.json_instructions,
                parser=ModelParserID.r1_thinking,
            ),
        ],
    ),
    # Qwen 3 235B (22B Active)
    KilnModel(
        family=ModelFamily.qwen,
        name=ModelName.qwen_3_235b_a22b,
        friendly_name="Qwen 3 235B (22B Active)",
        providers=[
            KilnModelProvider(
                name=ModelProviderName.openrouter,
                model_id="qwen/qwen3-235b-a22b",
                reasoning_capable=True,
                require_openrouter_reasoning=True,
                supports_data_gen=True,
                r1_openrouter_options=True,
                structured_output_mode=StructuredOutputMode.json_instructions,
                parser=ModelParserID.r1_thinking,
            ),
            KilnModelProvider(
                name=ModelProviderName.ollama,
                model_id="qwen3:235b-a22b",
                supports_data_gen=True,
                reasoning_capable=True,
                structured_output_mode=StructuredOutputMode.json_schema,
            ),
            KilnModelProvider(
                name=ModelProviderName.fireworks_ai,
                model_id="accounts/fireworks/models/qwen3-235b-a22b",
                supports_data_gen=True,
                reasoning_capable=True,
                structured_output_mode=StructuredOutputMode.json_instructions,
                parser=ModelParserID.r1_thinking,
            ),
            KilnModelProvider(
                name=ModelProviderName.together_ai,
                model_id="Qwen/Qwen3-235B-A22B-fp8-tput",
                supports_data_gen=True,
                reasoning_capable=True,
                structured_output_mode=StructuredOutputMode.json_instructions,
                parser=ModelParserID.r1_thinking,
            ),
            KilnModelProvider(
                name=ModelProviderName.siliconflow_cn,
                model_id="Qwen/Qwen3-235B-A22B",
                structured_output_mode=StructuredOutputMode.json_instructions,
                reasoning_capable=True,
                siliconflow_enable_thinking=True,
                supports_data_gen=True,
                suggested_for_data_gen=True,
            ),
        ],
    ),
    # Qwen 3 235B (22B Active) 2507 Version Non-Thinking
    KilnModel(
        family=ModelFamily.qwen,
        name=ModelName.qwen_3_235b_a22b_2507_no_thinking,
        friendly_name="Qwen 3 235B (22B Active) 2507 Non-Thinking",
        providers=[
            KilnModelProvider(
                name=ModelProviderName.openrouter,
                model_id="qwen/qwen3-235b-a22b-2507",
                structured_output_mode=StructuredOutputMode.json_instructions,
                supports_data_gen=True,
                reasoning_capable=False,
            ),
            KilnModelProvider(
                name=ModelProviderName.ollama,
                model_id="qwen3:235b-a22b-instruct-2507-q4_K_M",
                structured_output_mode=StructuredOutputMode.json_schema,
                supports_data_gen=True,
                reasoning_capable=False,
            ),
            KilnModelProvider(
                name=ModelProviderName.fireworks_ai,
                model_id="accounts/fireworks/models/qwen3-235b-a22b-instruct-2507",
                supports_data_gen=True,
                structured_output_mode=StructuredOutputMode.json_instructions,
            ),
            KilnModelProvider(
                name=ModelProviderName.together_ai,
                model_id="Qwen/Qwen3-235B-A22B-Instruct-2507-tput",
                supports_data_gen=True,
                structured_output_mode=StructuredOutputMode.json_instructions,
            ),
        ],
    ),
    # Qwen 3 235B (22B Active) Non-Thinking
    KilnModel(
        family=ModelFamily.qwen,
        name=ModelName.qwen_3_235b_a22b_no_thinking,
        friendly_name="Qwen 3 235B (22B Active) Non-Thinking",
        providers=[
            KilnModelProvider(
                name=ModelProviderName.openrouter,
                model_id="qwen/qwen3-235b-a22b",
                structured_output_mode=StructuredOutputMode.json_instructions,
                formatter=ModelFormatterID.qwen3_style_no_think,
                supports_data_gen=True,
                reasoning_capable=False,
                parser=ModelParserID.optional_r1_thinking,
            ),
            KilnModelProvider(
                name=ModelProviderName.ollama,
                model_id="qwen3:235b-a22b",
                structured_output_mode=StructuredOutputMode.json_schema,
                formatter=ModelFormatterID.qwen3_style_no_think,
                supports_data_gen=True,
            ),
            KilnModelProvider(
                name=ModelProviderName.fireworks_ai,
                model_id="accounts/fireworks/models/qwen3-235b-a22b",
                supports_data_gen=True,
                formatter=ModelFormatterID.qwen3_style_no_think,
                structured_output_mode=StructuredOutputMode.json_instructions,
                parser=ModelParserID.optional_r1_thinking,
            ),
            KilnModelProvider(
                name=ModelProviderName.together_ai,
                model_id="Qwen/Qwen3-235B-A22B-fp8-tput",
                supports_data_gen=True,
                formatter=ModelFormatterID.qwen3_style_no_think,
                structured_output_mode=StructuredOutputMode.json_instructions,
                parser=ModelParserID.optional_r1_thinking,
            ),
            KilnModelProvider(
                name=ModelProviderName.siliconflow_cn,
                model_id="Qwen/Qwen3-235B-A22B",
                structured_output_mode=StructuredOutputMode.json_instructions,
                siliconflow_enable_thinking=False,
                supports_data_gen=True,
            ),
        ],
    ),
    # Qwen Long L1 32B
    KilnModel(
        family=ModelFamily.qwen,
        name=ModelName.qwen_long_l1_32b,
        friendly_name="QwenLong L1 32B",
        providers=[
            KilnModelProvider(
                name=ModelProviderName.siliconflow_cn,
                model_id="Tongyi-Zhiwen/QwenLong-L1-32B",
                structured_output_mode=StructuredOutputMode.json_schema,
                reasoning_capable=True,
                reasoning_optional_for_structured_output=True,
            ),
        ],
    ),
    # GLM 4.5
    KilnModel(
        family=ModelFamily.glm,
        name=ModelName.glm_4_5,
        friendly_name="GLM 4.5",
        providers=[
            KilnModelProvider(
                name=ModelProviderName.openrouter,
                model_id="z-ai/glm-4.5",
                structured_output_mode=StructuredOutputMode.json_instructions,
                reasoning_capable=True,
            ),
            KilnModelProvider(
                name=ModelProviderName.fireworks_ai,
                model_id="accounts/fireworks/models/glm-4p5",
                structured_output_mode=StructuredOutputMode.json_instructions,
                reasoning_capable=True,
            ),
        ],
    ),
    # GLM 4.5 AIR
    KilnModel(
        family=ModelFamily.glm,
        name=ModelName.glm_4_5_air,
        friendly_name="GLM 4.5 AIR",
        providers=[
            KilnModelProvider(
                name=ModelProviderName.openrouter,
                model_id="z-ai/glm-4.5-air",
                structured_output_mode=StructuredOutputMode.json_instructions,
                reasoning_capable=True,
            ),
            KilnModelProvider(
                name=ModelProviderName.fireworks_ai,
                model_id="accounts/fireworks/models/glm-4p5-air",
                structured_output_mode=StructuredOutputMode.json_instructions,
                reasoning_capable=True,
            ),
            KilnModelProvider(
                name=ModelProviderName.together_ai,
                model_id="zai-org/GLM-4.5-Air-FP8",
                structured_output_mode=StructuredOutputMode.json_instructions,
                reasoning_capable=True,
                parser=ModelParserID.r1_thinking,
            ),
        ],
    ),
    # Kimi K2 Instruct
    KilnModel(
        family=ModelFamily.kimi,
        name=ModelName.kimi_k2,
        friendly_name="Kimi K2",
        providers=[
            KilnModelProvider(
                name=ModelProviderName.fireworks_ai,
                model_id="accounts/fireworks/models/kimi-k2-instruct",
                structured_output_mode=StructuredOutputMode.json_instruction_and_object,
                # Ignoring json mode for now, so not suggested for evals
            ),
            KilnModelProvider(
                name=ModelProviderName.openrouter,
                model_id="moonshotai/kimi-k2",
                structured_output_mode=StructuredOutputMode.json_schema,
                supports_data_gen=True,
                suggested_for_evals=True,
            ),
            KilnModelProvider(
                name=ModelProviderName.together_ai,
                model_id="moonshotai/Kimi-K2-Instruct",
                supports_data_gen=True,
                structured_output_mode=StructuredOutputMode.json_instruction_and_object,
                suggested_for_evals=True,
            ),
            KilnModelProvider(
                name=ModelProviderName.groq,
                model_id="moonshotai/kimi-k2-instruct",
                supports_data_gen=True,
                structured_output_mode=StructuredOutputMode.function_calling,
                suggested_for_evals=True,
            ),
            KilnModelProvider(
                name=ModelProviderName.siliconflow_cn,
                model_id="Pro/moonshotai/Kimi-K2-Instruct",
                structured_output_mode=StructuredOutputMode.json_schema,
                supports_data_gen=True,
                suggested_for_evals=True,
            ),
        ],
    ),
    KilnModel(
        family=ModelFamily.kimi,
        name=ModelName.kimi_dev_72b,
        friendly_name="Kimi Dev 72B",
        providers=[
            KilnModelProvider(
                name=ModelProviderName.siliconflow_cn,
                model_id="moonshotai/Kimi-Dev-72B",
                structured_output_mode=StructuredOutputMode.json_schema,
                reasoning_capable=True,
                reasoning_optional_for_structured_output=True,
            ),
        ],
    ),
    # GLM 4.1V 9B
    KilnModel(
        family=ModelFamily.glm,
        name=ModelName.glm_4_1v_9b_thinking,
        friendly_name="GLM-4.1V 9B Thinking",
        providers=[
            KilnModelProvider(
                name=ModelProviderName.siliconflow_cn,
                model_id="Pro/THUDM/GLM-4.1V-9B-Thinking",
                structured_output_mode=StructuredOutputMode.json_instructions,
                reasoning_capable=True,
                supports_data_gen=False,
            ),
        ],
    ),
    # GLM Z1 32B 0414
    KilnModel(
        family=ModelFamily.glm,
        name=ModelName.glm_z1_32b_0414,
        friendly_name="GLM-Z1 32B 0414",
        providers=[
            KilnModelProvider(
                name=ModelProviderName.siliconflow_cn,
                model_id="THUDM/GLM-Z1-32B-0414",
                structured_output_mode=StructuredOutputMode.json_schema,
                reasoning_capable=True,
                reasoning_optional_for_structured_output=True,
                supports_data_gen=False,
            ),
        ],
    ),
    # GLM Z1 9B 0414
    KilnModel(
        family=ModelFamily.glm,
        name=ModelName.glm_z1_9b_0414,
        friendly_name="GLM-Z1 9B 0414",
        providers=[
            KilnModelProvider(
                name=ModelProviderName.siliconflow_cn,
                model_id="THUDM/GLM-Z1-9B-0414",
                structured_output_mode=StructuredOutputMode.json_schema,
                reasoning_capable=True,
                reasoning_optional_for_structured_output=True,
                supports_data_gen=False,
            ),
        ],
    ),
    # Ernie 4.5 300B A47B
    KilnModel(
        family=ModelFamily.ernie,
        name=ModelName.ernie_4_5_300b_a47b,
        friendly_name="Ernie 4.5 300B A47B",
        providers=[
            KilnModelProvider(
                name=ModelProviderName.openrouter,
                model_id="baidu/ernie-4.5-300b-a47b",
                structured_output_mode=StructuredOutputMode.json_instructions,
                supports_data_gen=True,
                r1_openrouter_options=True,
            ),
            KilnModelProvider(
                name=ModelProviderName.siliconflow_cn,
                model_id="baidu/ERNIE-4.5-300B-A47B",
                structured_output_mode=StructuredOutputMode.json_schema,
                supports_data_gen=True,
            ),
        ],
    ),
    # Hunyuan A13B Instruct
    KilnModel(
        family=ModelFamily.hunyuan,
        name=ModelName.hunyuan_a13b,
        friendly_name="Hunyuan A13B",
        providers=[
            # Openrouter provider for this model exists but currently wrongly parses the answer
            # it returns the reasoning at the right place, but wraps the answer (even JSON response)
            # between <answer> and </answer> tags
            KilnModelProvider(
                name=ModelProviderName.siliconflow_cn,
                model_id="tencent/Hunyuan-A13B-Instruct",
                structured_output_mode=StructuredOutputMode.json_schema,
                reasoning_capable=True,
                siliconflow_enable_thinking=True,
                reasoning_optional_for_structured_output=True,
                supports_data_gen=False,
            ),
        ],
    ),
    # Minimax M1 80K
    KilnModel(
        family=ModelFamily.minimax,
        name=ModelName.minimax_m1_80k,
        friendly_name="Minimax M1",
        providers=[
            KilnModelProvider(
                name=ModelProviderName.openrouter,
                model_id="minimax/minimax-m1",
                structured_output_mode=StructuredOutputMode.json_instructions,
                supports_data_gen=True,
                r1_openrouter_options=True,
                require_openrouter_reasoning=True,
            ),
            KilnModelProvider(
                name=ModelProviderName.siliconflow_cn,
                model_id="MiniMaxAI/MiniMax-M1-80k",
                structured_output_mode=StructuredOutputMode.json_instructions,
                reasoning_capable=True,
                supports_data_gen=True,
            ),
        ],
    ),
    # Pangu Pro MOE
    KilnModel(
        family=ModelFamily.pangu,
        name=ModelName.pangu_pro_moe_72b_a16b,
        friendly_name="Pangu Pro MOE 72B A16B",
        providers=[
            KilnModelProvider(
                name=ModelProviderName.siliconflow_cn,
                model_id="ascend-tribe/pangu-pro-moe",
                structured_output_mode=StructuredOutputMode.json_instructions,
                reasoning_capable=True,
                supports_data_gen=True,
            ),
        ],
    ),
]


def get_model_by_name(name: ModelName) -> KilnModel:
    for model in built_in_models:
        if model.name == name:
            return model
    raise ValueError(f"Model {name} not found in the list of built-in models")


def built_in_models_from_provider(
    provider_name: ModelProviderName, model_name: str
) -> KilnModelProvider | None:
    for model in built_in_models:
        if model.name == model_name:
            for p in model.providers:
                if p.name == provider_name:
                    return p
    return None


def default_structured_output_mode_for_model_provider(
    model_name: str,
    provider: ModelProviderName,
    default: StructuredOutputMode = StructuredOutputMode.default,
    disallowed_modes: List[StructuredOutputMode] = [],
) -> StructuredOutputMode:
    """
    We don't expose setting this manually in the UI, so pull a recommended mode from ml_model_list
    """
    try:
        # Convert string to ModelName enum
        model_name_enum = ModelName(model_name)
        model = get_model_by_name(model_name_enum)
    except (ValueError, KeyError):
        # If model not found, return default
        return default

    # Find the provider within the model's providers
    for model_provider in model.providers:
        if model_provider.name == provider:
            mode = model_provider.structured_output_mode
            if mode not in disallowed_modes:
                return mode

    # If provider not found, return default
    return default<|MERGE_RESOLUTION|>--- conflicted
+++ resolved
@@ -350,7 +350,7 @@
                 structured_output_mode=StructuredOutputMode.json_schema,
                 supports_logprobs=True,
                 suggested_for_evals=True,
-<<<<<<< HEAD
+                suggested_for_data_gen=True,
                 supports_doc_extraction=True,
                 multimodal_capable=True,
                 multimodal_mime_types=[
@@ -360,9 +360,6 @@
                     KilnMimeType.JPG,
                     KilnMimeType.PNG,
                 ],
-=======
-                suggested_for_data_gen=True,
->>>>>>> c8a19921
             ),
             KilnModelProvider(
                 name=ModelProviderName.openrouter,
@@ -370,7 +367,7 @@
                 structured_output_mode=StructuredOutputMode.json_schema,
                 supports_logprobs=True,
                 suggested_for_evals=True,
-<<<<<<< HEAD
+                suggested_for_data_gen=True,
                 supports_doc_extraction=True,
                 multimodal_capable=True,
                 multimodal_mime_types=[
@@ -380,15 +377,12 @@
                     KilnMimeType.JPG,
                     KilnMimeType.PNG,
                 ],
-=======
-                suggested_for_data_gen=True,
->>>>>>> c8a19921
             ),
             KilnModelProvider(
                 name=ModelProviderName.azure_openai,
                 model_id="gpt-4.1",
                 suggested_for_evals=True,
-<<<<<<< HEAD
+                suggested_for_data_gen=True,
                 supports_doc_extraction=True,
                 multimodal_capable=True,
                 multimodal_mime_types=[
@@ -398,9 +392,6 @@
                     KilnMimeType.JPG,
                     KilnMimeType.PNG,
                 ],
-=======
-                suggested_for_data_gen=True,
->>>>>>> c8a19921
             ),
         ],
     ),
@@ -966,7 +957,6 @@
                 suggested_for_data_gen=True,
                 suggested_for_evals=True,
                 reasoning_capable=True,
-<<<<<<< HEAD
                 supports_doc_extraction=True,
                 multimodal_capable=True,
                 multimodal_mime_types=[
@@ -987,10 +977,8 @@
                     KilnMimeType.MP4,
                     KilnMimeType.MOV,
                 ],
-=======
                 gemini_reasoning_enabled=True,
                 thinking_level="medium",
->>>>>>> c8a19921
             ),
             KilnModelProvider(
                 name=ModelProviderName.gemini_api,
@@ -998,10 +986,6 @@
                 structured_output_mode=StructuredOutputMode.json_schema,
                 suggested_for_data_gen=True,
                 suggested_for_evals=True,
-<<<<<<< HEAD
-                # TODO: Gemini API doesn't return reasoning here, so we don't ask for it. Strange.
-                # reasoning_capable=True,
-                # thinking_level="medium",
                 supports_doc_extraction=True,
                 multimodal_capable=True,
                 multimodal_mime_types=[
@@ -1022,11 +1006,9 @@
                     KilnMimeType.MP4,
                     KilnMimeType.MOV,
                 ],
-=======
                 reasoning_capable=True,
                 gemini_reasoning_enabled=True,
                 thinking_level="medium",
->>>>>>> c8a19921
             ),
             KilnModelProvider(
                 name=ModelProviderName.vertex,
@@ -1051,7 +1033,6 @@
                 model_id="google/gemini-2.5-flash",
                 structured_output_mode=StructuredOutputMode.json_schema,
                 reasoning_capable=True,
-<<<<<<< HEAD
                 supports_doc_extraction=True,
                 multimodal_capable=True,
                 multimodal_mime_types=[
@@ -1072,9 +1053,7 @@
                     KilnMimeType.MP4,
                     KilnMimeType.MOV,
                 ],
-=======
                 gemini_reasoning_enabled=True,
->>>>>>> c8a19921
             ),
             KilnModelProvider(
                 name=ModelProviderName.gemini_api,
@@ -1121,8 +1100,6 @@
             KilnModelProvider(
                 name=ModelProviderName.openrouter,
                 model_id="google/gemini-2.0-flash-001",
-<<<<<<< HEAD
-                structured_output_mode=StructuredOutputMode.json_instruction_and_object,
                 supports_doc_extraction=True,
                 multimodal_capable=True,
                 multimodal_mime_types=[
@@ -1143,15 +1120,11 @@
                     KilnMimeType.MP4,
                     KilnMimeType.MOV,
                 ],
-=======
-                structured_output_mode=StructuredOutputMode.json_schema,
->>>>>>> c8a19921
+                structured_output_mode=StructuredOutputMode.json_schema,
             ),
             KilnModelProvider(
                 name=ModelProviderName.gemini_api,
                 model_id="gemini-2.0-flash",
-<<<<<<< HEAD
-                structured_output_mode=StructuredOutputMode.json_instruction_and_object,
                 supports_doc_extraction=True,
                 multimodal_capable=True,
                 multimodal_mime_types=[
@@ -1172,9 +1145,7 @@
                     KilnMimeType.MP4,
                     KilnMimeType.MOV,
                 ],
-=======
-                structured_output_mode=StructuredOutputMode.json_schema,
->>>>>>> c8a19921
+                structured_output_mode=StructuredOutputMode.json_schema,
             ),
             KilnModelProvider(
                 name=ModelProviderName.vertex,
@@ -1193,8 +1164,6 @@
             KilnModelProvider(
                 name=ModelProviderName.openrouter,
                 model_id="google/gemini-2.0-flash-lite-001",
-<<<<<<< HEAD
-                structured_output_mode=StructuredOutputMode.json_instruction_and_object,
                 supports_doc_extraction=True,
                 multimodal_capable=True,
                 multimodal_mime_types=[
@@ -1215,15 +1184,11 @@
                     KilnMimeType.MP4,
                     KilnMimeType.MOV,
                 ],
-=======
-                structured_output_mode=StructuredOutputMode.json_schema,
->>>>>>> c8a19921
+                structured_output_mode=StructuredOutputMode.json_schema,
             ),
             KilnModelProvider(
                 name=ModelProviderName.gemini_api,
                 model_id="gemini-2.0-flash-lite",
-<<<<<<< HEAD
-                structured_output_mode=StructuredOutputMode.json_instruction_and_object,
                 supports_doc_extraction=True,
                 multimodal_capable=True,
                 multimodal_mime_types=[
@@ -1244,9 +1209,7 @@
                     KilnMimeType.MP4,
                     KilnMimeType.MOV,
                 ],
-=======
-                structured_output_mode=StructuredOutputMode.json_schema,
->>>>>>> c8a19921
+                structured_output_mode=StructuredOutputMode.json_schema,
             ),
             KilnModelProvider(
                 name=ModelProviderName.vertex,
