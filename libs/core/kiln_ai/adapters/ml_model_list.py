from enum import Enum
from typing import List, Literal

from pydantic import BaseModel

from kiln_ai.datamodel.datamodel_enums import (
    ChatStrategy,
    KilnMimeType,
    ModelProviderName,
    StructuredOutputMode,
)

"""
Provides model configuration and management for various LLM providers and models.
This module handles the integration with different AI model providers and their respective models,
including configuration, validation, and instantiation of language models.
"""


class ModelFamily(str, Enum):
    """
    Enumeration of supported model families/architectures.
    """

    gpt = "gpt"
    llama = "llama"
    phi = "phi"
    mistral = "mistral"
    gemma = "gemma"
    gemini = "gemini"
    claude = "claude"
    mixtral = "mixtral"
    qwen = "qwen"
    deepseek = "deepseek"
    dolphin = "dolphin"
    grok = "grok"
    kimi = "kimi"
    hunyuan = "hunyuan"
    glm = "glm"
    ernie = "ernie"
    minimax = "minimax"
    pangu = "pangu"
    bytedance = "bytedance"
    stepfun = "stepfun"


# Where models have instruct and raw versions, instruct is default and raw is specified
class ModelName(str, Enum):
    """
    Enumeration of specific model versions supported by the system.
    Where models have instruct and raw versions, instruct is default and raw is specified.
    """

    llama_3_1_8b = "llama_3_1_8b"
    llama_3_1_70b = "llama_3_1_70b"
    llama_3_1_405b = "llama_3_1_405b"
    llama_3_2_1b = "llama_3_2_1b"
    llama_3_2_3b = "llama_3_2_3b"
    llama_3_2_11b = "llama_3_2_11b"
    llama_3_2_90b = "llama_3_2_90b"
    llama_3_3_70b = "llama_3_3_70b"
    llama_4_maverick = "llama_4_maverick"
    llama_4_scout = "llama_4_scout"
    gpt_5 = "gpt_5"
    gpt_5_chat = "gpt_5_chat"
    gpt_5_mini = "gpt_5_mini"
    gpt_5_nano = "gpt_5_nano"
    gpt_4o_mini = "gpt_4o_mini"
    gpt_4o = "gpt_4o"
    gpt_4_1 = "gpt_4_1"
    gpt_4_1_mini = "gpt_4_1_mini"
    gpt_4_1_nano = "gpt_4_1_nano"
    gpt_o3_low = "gpt_o3_low"
    gpt_o3_medium = "gpt_o3_medium"
    gpt_o3_high = "gpt_o3_high"
    gpt_oss_20b = "gpt_oss_20b"
    gpt_oss_120b = "gpt_oss_120b"
    gpt_o1_low = "gpt_o1_low"
    gpt_o1_medium = "gpt_o1_medium"
    gpt_o1_high = "gpt_o1_high"
    gpt_o4_mini_low = "gpt_o4_mini_low"
    gpt_o4_mini_medium = "gpt_o4_mini_medium"
    gpt_o4_mini_high = "gpt_o4_mini_high"
    gpt_o3_mini_low = "gpt_o3_mini_low"
    gpt_o3_mini_medium = "gpt_o3_mini_medium"
    gpt_o3_mini_high = "gpt_o3_mini_high"
    phi_3_5 = "phi_3_5"
    phi_4 = "phi_4"
    phi_4_5p6b = "phi_4_5p6b"
    phi_4_mini = "phi_4_mini"
    mistral_large = "mistral_large"
    mistral_nemo = "mistral_nemo"
    mistral_small_3 = "mistral_small_3"
    magistral_medium = "magistral_medium"
    magistral_medium_thinking = "magistral_medium_thinking"
    gemma_2_2b = "gemma_2_2b"
    gemma_2_9b = "gemma_2_9b"
    gemma_2_27b = "gemma_2_27b"
    gemma_3_0p27b = "gemma_3_0p27b"
    gemma_3_1b = "gemma_3_1b"
    gemma_3_4b = "gemma_3_4b"
    gemma_3_12b = "gemma_3_12b"
    gemma_3_27b = "gemma_3_27b"
    gemma_3n_2b = "gemma_3n_2b"
    gemma_3n_4b = "gemma_3n_4b"
    claude_3_5_haiku = "claude_3_5_haiku"
    claude_3_5_sonnet = "claude_3_5_sonnet"
    claude_3_7_sonnet = "claude_3_7_sonnet"
    claude_3_7_sonnet_thinking = "claude_3_7_sonnet_thinking"
    claude_sonnet_4 = "claude_sonnet_4"
    claude_opus_4 = "claude_opus_4"
    gemini_1_5_flash = "gemini_1_5_flash"
    gemini_1_5_flash_8b = "gemini_1_5_flash_8b"
    gemini_1_5_pro = "gemini_1_5_pro"
    gemini_2_0_flash = "gemini_2_0_flash"
    gemini_2_0_flash_lite = "gemini_2_0_flash_lite"
    gemini_2_5_pro = "gemini_2_5_pro"
    gemini_2_5_flash = "gemini_2_5_flash"
    gemini_2_5_flash_lite = "gemini_2_5_flash_lite"
    nemotron_70b = "nemotron_70b"
    mixtral_8x7b = "mixtral_8x7b"
    qwen_2p5_7b = "qwen_2p5_7b"
    qwen_2p5_14b = "qwen_2p5_14b"
    qwen_2p5_72b = "qwen_2p5_72b"
    qwq_32b = "qwq_32b"
    deepseek_3_1 = "deepseek_3_1"
    deepseek_3 = "deepseek_3"
    deepseek_r1 = "deepseek_r1"
    deepseek_r1_0528 = "deepseek_r1_0528"
    deepseek_r1_0528_distill_qwen3_8b = "deepseek_r1_0528_distill_qwen3_8b"
    deepseek_r1_distill_qwen_32b = "deepseek_r1_distill_qwen_32b"
    deepseek_r1_distill_llama_70b = "deepseek_r1_distill_llama_70b"
    deepseek_r1_distill_qwen_14b = "deepseek_r1_distill_qwen_14b"
    deepseek_r1_distill_qwen_1p5b = "deepseek_r1_distill_qwen_1p5b"
    deepseek_r1_distill_qwen_7b = "deepseek_r1_distill_qwen_7b"
    deepseek_r1_distill_llama_8b = "deepseek_r1_distill_llama_8b"
    dolphin_2_9_8x22b = "dolphin_2_9_8x22b"
    grok_2 = "grok_2"
    grok_3 = "grok_3"
    grok_3_mini = "grok_3_mini"
    grok_4 = "grok_4"
    qwen_3_next_80b_a3b = "qwen_3_next_80b_a3b"
    qwen_3_next_80b_a3b_thinking = "qwen_3_next_80b_a3b_thinking"
    qwen_3_max = "qwen_3_max"
    qwen_3_0p6b = "qwen_3_0p6b"
    qwen_3_0p6b_no_thinking = "qwen_3_0p6b_no_thinking"
    qwen_3_1p7b = "qwen_3_1p7b"
    qwen_3_1p7b_no_thinking = "qwen_3_1p7b_no_thinking"
    qwen_3_4b = "qwen_3_4b"
    qwen_3_4b_no_thinking = "qwen_3_4b_no_thinking"
    qwen_3_8b = "qwen_3_8b"
    qwen_3_8b_no_thinking = "qwen_3_8b_no_thinking"
    qwen_3_14b = "qwen_3_14b"
    qwen_3_14b_no_thinking = "qwen_3_14b_no_thinking"
    qwen_3_30b_a3b_2507 = "qwen_3_30b_a3b_2507"
    qwen_3_30b_a3b = "qwen_3_30b_a3b"
    qwen_3_30b_a3b_2507_no_thinking = "qwen_3_30b_a3b_2507_no_thinking"
    qwen_3_30b_a3b_no_thinking = "qwen_3_30b_a3b_no_thinking"
    qwen_3_32b = "qwen_3_32b"
    qwen_3_32b_no_thinking = "qwen_3_32b_no_thinking"
    qwen_3_235b_a22b_2507 = "qwen_3_235b_a22b_2507"
    qwen_3_235b_a22b = "qwen_3_235b_a22b"
    qwen_3_235b_a22b_2507_no_thinking = "qwen_3_235b_a22b_2507_no_thinking"
    qwen_3_235b_a22b_no_thinking = "qwen_3_235b_a22b_no_thinking"
    qwen_long_l1_32b = "qwen_long_l1_32b"
    kimi_k2 = "kimi_k2"
    kimi_k2_0905 = "kimi_k2_0905"
    kimi_dev_72b = "kimi_dev_72b"
    glm_4_5 = "glm_4_5"
    glm_4_5_air = "glm_4_5_air"
    glm_4_1v_9b_thinking = "glm_4_1v_9b_thinking"
    glm_z1_32b_0414 = "glm_z1_32b_0414"
    glm_z1_9b_0414 = "glm_z1_9b_0414"
    ernie_4_5_300b_a47b = "ernie_4_5_300b_a47b"
    hunyuan_a13b = "hunyuan_a13b"
    hunyuan_a13b_no_thinking = "hunyuan_a13b_no_thinking"
    minimax_m1_80k = "minimax_m1_80k"
    pangu_pro_moe_72b_a16b = "pangu_pro_moe_72b_a16b"
    bytedance_seed_oss_36b = "bytedance_seed_oss_36b"
    stepfun_step3 = "stepfun_step3"


class ModelParserID(str, Enum):
    """
    Enumeration of supported model parsers.
    """

    r1_thinking = "r1_thinking"
    optional_r1_thinking = "optional_r1_thinking"


class ModelFormatterID(str, Enum):
    """
    Enumeration of supported model formatters.
    """

    qwen3_style_no_think = "qwen3_style_no_think"


class KilnModelProvider(BaseModel):
    """
    Configuration for a specific model provider.

    Attributes:
        name: The provider's identifier
        supports_structured_output: Whether the provider supports structured output formats
        supports_data_gen: Whether the provider supports data generation
        untested_model: Whether the model is untested (typically user added). The supports_ fields are not applicable.
        provider_finetune_id: The finetune ID for the provider, if applicable. Some providers like Fireworks load these from an API.
        structured_output_mode: The mode we should use to call the model for structured output, if it was trained with structured output.
        parser: A parser to use for the model, if applicable
        reasoning_capable: Whether the model is designed to output thinking in a structured format (eg <think></think>). If so we don't use COT across 2 calls, and ask for thinking and final response in the same call.
        tuned_chat_strategy: Used when a model is finetuned with a specific chat strategy, and it's best to use it at call time.
        supports_doc_extraction: Whether the provider is meant to support document extraction
        suggested_for_doc_extraction: Whether the model is suggested for document extraction
        multimodal_capable: Whether the model supports multimodal inputs (e.g. images, audio, video, PDFs, etc.)
        multimodal_mime_types: The mime types that the model supports for multimodal inputs (e.g. image/jpeg, video/mp4, application/pdf, etc.)
    """

    name: ModelProviderName
    model_id: str | None = None
    supports_structured_output: bool = True
    supports_data_gen: bool = True
    suggested_for_data_gen: bool = False
    untested_model: bool = False
    provider_finetune_id: str | None = None
    structured_output_mode: StructuredOutputMode = StructuredOutputMode.default
    parser: ModelParserID | None = None
    formatter: ModelFormatterID | None = None
    reasoning_capable: bool = False
    supports_logprobs: bool = False
    suggested_for_evals: bool = False
    supports_function_calling: bool = True
    uncensored: bool = False
    suggested_for_uncensored_data_gen: bool = False
    tuned_chat_strategy: ChatStrategy | None = None
    supports_doc_extraction: bool = False
    suggested_for_doc_extraction: bool = False
    multimodal_capable: bool = False
    multimodal_mime_types: List[str] | None = None

    # We need a more generalized way to handle custom provider parameters.
    # Making them quite declarative here for now, isolating provider specific logic
    # to this file. Later I should be able to override anything in this file via config.
    r1_openrouter_options: bool = False
    require_openrouter_reasoning: bool = False
    logprobs_openrouter_options: bool = False
    openrouter_skip_required_parameters: bool = False
    thinking_level: Literal["low", "medium", "high"] | None = None
    ollama_model_aliases: List[str] | None = None
    anthropic_extended_thinking: bool = False
    gemini_reasoning_enabled: bool = False

    # some models on siliconflow allow dynamically disabling thinking
    # currently only supported by Qwen3 and tencent/Hunyuan-A13B-Instruct
    # ref: https://docs.siliconflow.cn/cn/api-reference/chat-completions/chat-completions
    siliconflow_enable_thinking: bool | None = None
    # enable this flag to make reasoning optional for structured output
    # some reasoning models on siliconflow do not return any reasoning for structured output
    # this is not uniform nor documented, so we need to test each model
    reasoning_optional_for_structured_output: bool | None = None


class KilnModel(BaseModel):
    """
    Configuration for a specific AI model.

    Attributes:
        family: The model's architecture family
        name: The model's identifier
        friendly_name: Human-readable name for the model
        providers: List of providers that offer this model
        supports_structured_output: Whether the model supports structured output formats
    """

    family: str
    name: str
    friendly_name: str
    providers: List[KilnModelProvider]


built_in_models: List[KilnModel] = [
    # GPT 5
    KilnModel(
        family=ModelFamily.gpt,
        name=ModelName.gpt_5,
        friendly_name="GPT-5",
        providers=[
            KilnModelProvider(
                name=ModelProviderName.openai,
                model_id="gpt-5",
                structured_output_mode=StructuredOutputMode.json_schema,
                suggested_for_data_gen=True,
                suggested_for_evals=True,
            ),
            KilnModelProvider(
                name=ModelProviderName.openrouter,
                model_id="openai/gpt-5",
                structured_output_mode=StructuredOutputMode.json_schema,
                suggested_for_data_gen=True,
                suggested_for_evals=True,
            ),
        ],
    ),
    # GPT 5 Mini
    KilnModel(
        family=ModelFamily.gpt,
        name=ModelName.gpt_5_mini,
        friendly_name="GPT-5 Mini",
        providers=[
            KilnModelProvider(
                name=ModelProviderName.openai,
                model_id="gpt-5-mini",
                structured_output_mode=StructuredOutputMode.json_schema,
                suggested_for_evals=True,
                suggested_for_data_gen=True,
            ),
            KilnModelProvider(
                name=ModelProviderName.openrouter,
                model_id="openai/gpt-5-mini",
                structured_output_mode=StructuredOutputMode.json_schema,
                suggested_for_evals=True,
                suggested_for_data_gen=True,
            ),
        ],
    ),
    # GPT 5 Nano
    KilnModel(
        family=ModelFamily.gpt,
        name=ModelName.gpt_5_nano,
        friendly_name="GPT-5 Nano",
        providers=[
            KilnModelProvider(
                name=ModelProviderName.openai,
                model_id="gpt-5-nano",
                structured_output_mode=StructuredOutputMode.json_schema,
            ),
            KilnModelProvider(
                name=ModelProviderName.openrouter,
                model_id="openai/gpt-5-nano",
                structured_output_mode=StructuredOutputMode.json_schema,
            ),
        ],
    ),
    # GPT 5 Chat
    KilnModel(
        family=ModelFamily.gpt,
        name=ModelName.gpt_5_chat,
        friendly_name="GPT-5 Chat",
        providers=[
            KilnModelProvider(
                name=ModelProviderName.openai,
                model_id="gpt-5-chat-latest",
                # Oddly no json_schema support for this model.
                structured_output_mode=StructuredOutputMode.json_instruction_and_object,
                supports_function_calling=False,
            ),
        ],
    ),
    # GPT 4.1
    KilnModel(
        family=ModelFamily.gpt,
        name=ModelName.gpt_4_1,
        friendly_name="GPT 4.1",
        providers=[
            KilnModelProvider(
                name=ModelProviderName.openai,
                model_id="gpt-4.1",
                provider_finetune_id="gpt-4.1-2025-04-14",
                structured_output_mode=StructuredOutputMode.json_schema,
                supports_logprobs=True,
                suggested_for_evals=True,
                suggested_for_data_gen=True,
                supports_doc_extraction=True,
                multimodal_capable=True,
                multimodal_mime_types=[
                    # documents
                    KilnMimeType.PDF,
                    # images
                    KilnMimeType.JPG,
                    KilnMimeType.PNG,
                ],
            ),
            KilnModelProvider(
                name=ModelProviderName.openrouter,
                model_id="openai/gpt-4.1",
                structured_output_mode=StructuredOutputMode.json_schema,
                supports_logprobs=True,
                suggested_for_evals=True,
                suggested_for_data_gen=True,
                supports_doc_extraction=True,
                multimodal_capable=True,
                multimodal_mime_types=[
                    # documents
                    KilnMimeType.PDF,
                    # images
                    KilnMimeType.JPG,
                    KilnMimeType.PNG,
                ],
            ),
            KilnModelProvider(
                name=ModelProviderName.azure_openai,
                model_id="gpt-4.1",
                suggested_for_evals=True,
                suggested_for_data_gen=True,
                supports_doc_extraction=True,
                multimodal_capable=True,
                multimodal_mime_types=[
                    # documents
                    KilnMimeType.PDF,
                    # images
                    KilnMimeType.JPG,
                    KilnMimeType.PNG,
                ],
            ),
        ],
    ),
    # GPT 4.1 Mini
    KilnModel(
        family=ModelFamily.gpt,
        name=ModelName.gpt_4_1_mini,
        friendly_name="GPT 4.1 Mini",
        providers=[
            KilnModelProvider(
                name=ModelProviderName.openai,
                model_id="gpt-4.1-mini",
                provider_finetune_id="gpt-4.1-mini-2025-04-14",
                structured_output_mode=StructuredOutputMode.json_schema,
                supports_logprobs=True,
            ),
            KilnModelProvider(
                name=ModelProviderName.openrouter,
                model_id="openai/gpt-4.1-mini",
                structured_output_mode=StructuredOutputMode.json_schema,
                supports_logprobs=True,
            ),
            KilnModelProvider(
                name=ModelProviderName.azure_openai,
                model_id="gpt-4.1-mini",
            ),
        ],
    ),
    # GPT 4.1 Nano
    KilnModel(
        family=ModelFamily.gpt,
        name=ModelName.gpt_4_1_nano,
        friendly_name="GPT 4.1 Nano",
        providers=[
            KilnModelProvider(
                name=ModelProviderName.openai,
                model_id="gpt-4.1-nano",
                structured_output_mode=StructuredOutputMode.json_schema,
                supports_logprobs=True,
                provider_finetune_id="gpt-4.1-nano-2025-04-14",
            ),
            KilnModelProvider(
                name=ModelProviderName.openrouter,
                model_id="openai/gpt-4.1-nano",
                structured_output_mode=StructuredOutputMode.json_schema,
                supports_logprobs=True,
            ),
            KilnModelProvider(
                name=ModelProviderName.azure_openai,
                model_id="gpt-4.1-nano",
            ),
        ],
    ),
    # GPT 4o
    KilnModel(
        family=ModelFamily.gpt,
        name=ModelName.gpt_4o,
        friendly_name="GPT 4o",
        providers=[
            KilnModelProvider(
                name=ModelProviderName.openai,
                model_id="gpt-4o",
                provider_finetune_id="gpt-4o-2024-08-06",
                structured_output_mode=StructuredOutputMode.json_schema,
                supports_logprobs=True,
                suggested_for_data_gen=True,
                suggested_for_evals=True,
            ),
            KilnModelProvider(
                name=ModelProviderName.openrouter,
                model_id="openai/gpt-4o",
                structured_output_mode=StructuredOutputMode.json_schema,
                supports_logprobs=True,
                logprobs_openrouter_options=True,
                suggested_for_data_gen=True,
                suggested_for_evals=True,
            ),
            KilnModelProvider(
                name=ModelProviderName.azure_openai,
                model_id="gpt-4o",
                suggested_for_data_gen=True,
                suggested_for_evals=True,
            ),
        ],
    ),
    # GPT 4o Mini
    KilnModel(
        family=ModelFamily.gpt,
        name=ModelName.gpt_4o_mini,
        friendly_name="GPT 4o Mini",
        providers=[
            KilnModelProvider(
                name=ModelProviderName.openai,
                model_id="gpt-4o-mini",
                provider_finetune_id="gpt-4o-mini-2024-07-18",
                structured_output_mode=StructuredOutputMode.json_schema,
                supports_logprobs=True,
            ),
            KilnModelProvider(
                name=ModelProviderName.openrouter,
                model_id="openai/gpt-4o-mini",
                structured_output_mode=StructuredOutputMode.json_schema,
                supports_logprobs=True,
                logprobs_openrouter_options=True,
            ),
            KilnModelProvider(
                name=ModelProviderName.azure_openai,
                model_id="gpt-4o-mini",
            ),
        ],
    ),
    # GPT o4 Mini Low
    KilnModel(
        family=ModelFamily.gpt,
        name=ModelName.gpt_o4_mini_low,
        friendly_name="GPT o4 Mini - Low",
        providers=[
            KilnModelProvider(
                name=ModelProviderName.openai,
                model_id="o4-mini",
                thinking_level="low",
                structured_output_mode=StructuredOutputMode.json_schema,
            ),
            KilnModelProvider(
                name=ModelProviderName.azure_openai,
                model_id="o4-mini",
                structured_output_mode=StructuredOutputMode.json_schema,
                thinking_level="low",
            ),
        ],
    ),
    # GPT o4 Mini Medium
    KilnModel(
        family=ModelFamily.gpt,
        name=ModelName.gpt_o4_mini_medium,
        friendly_name="GPT o4 Mini - Medium",
        providers=[
            KilnModelProvider(
                name=ModelProviderName.openai,
                model_id="o4-mini",
                thinking_level="medium",
                structured_output_mode=StructuredOutputMode.json_schema,
            ),
            KilnModelProvider(
                name=ModelProviderName.azure_openai,
                model_id="o4-mini",
                structured_output_mode=StructuredOutputMode.json_schema,
                thinking_level="medium",
            ),
            KilnModelProvider(
                name=ModelProviderName.openrouter,
                model_id="openai/o4-mini",
                structured_output_mode=StructuredOutputMode.json_schema,
            ),
        ],
    ),
    # GPT o4 Mini High
    KilnModel(
        family=ModelFamily.gpt,
        name=ModelName.gpt_o4_mini_high,
        friendly_name="GPT o4 Mini - High",
        providers=[
            KilnModelProvider(
                name=ModelProviderName.openai,
                model_id="o4-mini",
                thinking_level="high",
                structured_output_mode=StructuredOutputMode.json_schema,
            ),
            KilnModelProvider(
                name=ModelProviderName.azure_openai,
                model_id="o4-mini",
                structured_output_mode=StructuredOutputMode.json_schema,
                thinking_level="high",
            ),
            KilnModelProvider(
                name=ModelProviderName.openrouter,
                model_id="openai/o4-mini-high",
                structured_output_mode=StructuredOutputMode.json_schema,
            ),
        ],
    ),
    # GPT o3 Mini Low
    KilnModel(
        family=ModelFamily.gpt,
        name=ModelName.gpt_o3_mini_low,
        friendly_name="GPT o3 Mini - Low",
        providers=[
            KilnModelProvider(
                name=ModelProviderName.openai,
                model_id="o3-mini",
                thinking_level="low",
                structured_output_mode=StructuredOutputMode.json_schema,
            ),
            KilnModelProvider(
                name=ModelProviderName.azure_openai,
                model_id="o3-mini",
                structured_output_mode=StructuredOutputMode.json_schema,
                thinking_level="low",
            ),
        ],
    ),
    # GPT o3 Mini Medium
    KilnModel(
        family=ModelFamily.gpt,
        name=ModelName.gpt_o3_mini_medium,
        friendly_name="GPT o3 Mini - Medium",
        providers=[
            KilnModelProvider(
                name=ModelProviderName.openai,
                model_id="o3-mini",
                thinking_level="medium",
                structured_output_mode=StructuredOutputMode.json_schema,
            ),
            KilnModelProvider(
                name=ModelProviderName.azure_openai,
                model_id="o3-mini",
                structured_output_mode=StructuredOutputMode.json_schema,
                thinking_level="medium",
            ),
        ],
    ),
    # GPT o3 Mini High
    KilnModel(
        family=ModelFamily.gpt,
        name=ModelName.gpt_o3_mini_high,
        friendly_name="GPT o3 Mini - High",
        providers=[
            KilnModelProvider(
                name=ModelProviderName.openai,
                model_id="o3-mini",
                thinking_level="high",
                structured_output_mode=StructuredOutputMode.json_schema,
            ),
            KilnModelProvider(
                name=ModelProviderName.azure_openai,
                model_id="o3-mini",
                structured_output_mode=StructuredOutputMode.json_schema,
                thinking_level="high",
            ),
        ],
    ),
    # GPT o3 Low
    KilnModel(
        family=ModelFamily.gpt,
        name=ModelName.gpt_o3_low,
        friendly_name="GPT o3 - Low",
        providers=[
            KilnModelProvider(
                name=ModelProviderName.openai,
                model_id="o3",
                thinking_level="low",
                structured_output_mode=StructuredOutputMode.json_schema,
            ),
            KilnModelProvider(
                name=ModelProviderName.azure_openai,
                model_id="o3",
                structured_output_mode=StructuredOutputMode.json_schema,
                thinking_level="low",
            ),
        ],
    ),
    # GPT o3 Medium
    KilnModel(
        family=ModelFamily.gpt,
        name=ModelName.gpt_o3_medium,
        friendly_name="GPT o3 - Medium",
        providers=[
            KilnModelProvider(
                name=ModelProviderName.openai,
                model_id="o3",
                thinking_level="medium",
                structured_output_mode=StructuredOutputMode.json_schema,
            ),
            KilnModelProvider(
                name=ModelProviderName.azure_openai,
                model_id="o3",
                structured_output_mode=StructuredOutputMode.json_schema,
                thinking_level="medium",
            ),
        ],
    ),
    # GPT o3 High
    KilnModel(
        family=ModelFamily.gpt,
        name=ModelName.gpt_o3_high,
        friendly_name="GPT o3 - High",
        providers=[
            KilnModelProvider(
                name=ModelProviderName.openai,
                model_id="o3",
                thinking_level="high",
                structured_output_mode=StructuredOutputMode.json_schema,
            ),
            KilnModelProvider(
                name=ModelProviderName.azure_openai,
                model_id="o3",
                structured_output_mode=StructuredOutputMode.json_schema,
                thinking_level="high",
            ),
        ],
    ),
    # GPT OSS 120B
    KilnModel(
        family=ModelFamily.gpt,
        name=ModelName.gpt_oss_120b,
        friendly_name="GPT OSS 120B",
        providers=[
            KilnModelProvider(
                name=ModelProviderName.openrouter,
                model_id="openai/gpt-oss-120b",
                structured_output_mode=StructuredOutputMode.json_instructions,
                reasoning_capable=True,
                require_openrouter_reasoning=True,
            ),
            KilnModelProvider(
                name=ModelProviderName.groq,
                model_id="openai/gpt-oss-120b",
                structured_output_mode=StructuredOutputMode.json_instructions,
            ),
            KilnModelProvider(
                name=ModelProviderName.fireworks_ai,
                model_id="accounts/fireworks/models/gpt-oss-120b",
                structured_output_mode=StructuredOutputMode.json_instructions,
                reasoning_capable=True,
            ),
            KilnModelProvider(
                name=ModelProviderName.ollama,
                model_id="gpt-oss:120b",
                structured_output_mode=StructuredOutputMode.json_instructions,
                reasoning_capable=True,
            ),
        ],
    ),
    # GPT OSS 20B
    KilnModel(
        family=ModelFamily.gpt,
        name=ModelName.gpt_oss_20b,
        friendly_name="GPT OSS 20B",
        providers=[
            KilnModelProvider(
                name=ModelProviderName.openrouter,
                model_id="openai/gpt-oss-20b",
                structured_output_mode=StructuredOutputMode.json_instructions,
                reasoning_capable=True,
                require_openrouter_reasoning=True,
            ),
            KilnModelProvider(
                name=ModelProviderName.groq,
                model_id="openai/gpt-oss-20b",
                structured_output_mode=StructuredOutputMode.json_instructions,
            ),
            KilnModelProvider(
                name=ModelProviderName.fireworks_ai,
                model_id="accounts/fireworks/models/gpt-oss-20b",
                structured_output_mode=StructuredOutputMode.json_instructions,
                reasoning_capable=True,
            ),
            KilnModelProvider(
                name=ModelProviderName.ollama,
                model_id="gpt-oss:20b",
                structured_output_mode=StructuredOutputMode.json_instructions,
                reasoning_capable=True,
            ),
        ],
    ),
    # GPT o1 Low
    KilnModel(
        family=ModelFamily.gpt,
        name=ModelName.gpt_o1_low,
        friendly_name="GPT o1 - Low",
        providers=[
            KilnModelProvider(
                name=ModelProviderName.openai,
                model_id="o1",
                thinking_level="low",
                structured_output_mode=StructuredOutputMode.json_schema,
            ),
            KilnModelProvider(
                name=ModelProviderName.azure_openai,
                model_id="o1",
                structured_output_mode=StructuredOutputMode.json_schema,
                thinking_level="low",
            ),
        ],
    ),
    # GPT o1 Medium
    KilnModel(
        family=ModelFamily.gpt,
        name=ModelName.gpt_o1_medium,
        friendly_name="GPT o1 - Medium",
        providers=[
            KilnModelProvider(
                name=ModelProviderName.openai,
                model_id="o1",
                thinking_level="medium",
                structured_output_mode=StructuredOutputMode.json_schema,
            ),
            KilnModelProvider(
                name=ModelProviderName.azure_openai,
                model_id="o1",
                structured_output_mode=StructuredOutputMode.json_schema,
                thinking_level="medium",
            ),
        ],
    ),
    # GPT o1 High
    KilnModel(
        family=ModelFamily.gpt,
        name=ModelName.gpt_o1_high,
        friendly_name="GPT o1 - High",
        providers=[
            KilnModelProvider(
                name=ModelProviderName.openai,
                model_id="o1",
                thinking_level="high",
                structured_output_mode=StructuredOutputMode.json_schema,
            ),
            KilnModelProvider(
                name=ModelProviderName.azure_openai,
                model_id="o1",
                structured_output_mode=StructuredOutputMode.json_schema,
                thinking_level="high",
            ),
        ],
    ),
    # Claude 3.5 Haiku
    KilnModel(
        family=ModelFamily.claude,
        name=ModelName.claude_3_5_haiku,
        friendly_name="Claude 3.5 Haiku",
        providers=[
            KilnModelProvider(
                name=ModelProviderName.openrouter,
                structured_output_mode=StructuredOutputMode.function_calling,
                model_id="anthropic/claude-3-5-haiku",
            ),
            KilnModelProvider(
                name=ModelProviderName.anthropic,
                model_id="claude-3-5-haiku-20241022",
                structured_output_mode=StructuredOutputMode.function_calling,
            ),
            KilnModelProvider(
                name=ModelProviderName.vertex,
                model_id="claude-3-5-haiku",
                structured_output_mode=StructuredOutputMode.function_calling_weak,
            ),
        ],
    ),
    # Claude Sonnet 4
    KilnModel(
        family=ModelFamily.claude,
        name=ModelName.claude_sonnet_4,
        friendly_name="Claude 4 Sonnet",
        providers=[
            KilnModelProvider(
                name=ModelProviderName.openrouter,
                model_id="anthropic/claude-sonnet-4",
                structured_output_mode=StructuredOutputMode.function_calling,
                suggested_for_data_gen=True,
                suggested_for_evals=True,
            ),
            KilnModelProvider(
                name=ModelProviderName.anthropic,
                model_id="claude-sonnet-4-20250514",
                structured_output_mode=StructuredOutputMode.function_calling,
                suggested_for_data_gen=True,
                suggested_for_evals=True,
            ),
        ],
    ),
    # Claude 3.7 Sonnet
    KilnModel(
        family=ModelFamily.claude,
        name=ModelName.claude_3_7_sonnet,
        friendly_name="Claude 3.7 Sonnet",
        providers=[
            KilnModelProvider(
                name=ModelProviderName.openrouter,
                structured_output_mode=StructuredOutputMode.function_calling,
                model_id="anthropic/claude-3.7-sonnet",
            ),
            KilnModelProvider(
                name=ModelProviderName.anthropic,
                model_id="claude-3-7-sonnet-20250219",
                structured_output_mode=StructuredOutputMode.function_calling,
            ),
        ],
    ),
    # Claude 3.7 Sonnet Thinking
    KilnModel(
        family=ModelFamily.claude,
        name=ModelName.claude_3_7_sonnet_thinking,
        friendly_name="Claude 3.7 Sonnet Thinking",
        providers=[
            KilnModelProvider(
                name=ModelProviderName.openrouter,
                model_id="anthropic/claude-3.7-sonnet:thinking",
                reasoning_capable=True,
                # For reasoning models, we need to use json_instructions with OpenRouter
                structured_output_mode=StructuredOutputMode.json_instructions,
                require_openrouter_reasoning=True,
            ),
            KilnModelProvider(
                name=ModelProviderName.anthropic,
                reasoning_capable=True,
                model_id="claude-3-7-sonnet-20250219",
                anthropic_extended_thinking=True,
                structured_output_mode=StructuredOutputMode.json_instructions,
            ),
        ],
    ),
    # Claude 3.5 Sonnet
    KilnModel(
        family=ModelFamily.claude,
        name=ModelName.claude_3_5_sonnet,
        friendly_name="Claude 3.5 Sonnet",
        providers=[
            KilnModelProvider(
                name=ModelProviderName.openrouter,
                structured_output_mode=StructuredOutputMode.function_calling,
                model_id="anthropic/claude-3.5-sonnet",
            ),
            KilnModelProvider(
                name=ModelProviderName.anthropic,
                model_id="claude-3-5-sonnet-20241022",
                structured_output_mode=StructuredOutputMode.function_calling,
            ),
            KilnModelProvider(
                name=ModelProviderName.vertex,
                model_id="claude-3-5-sonnet",
                structured_output_mode=StructuredOutputMode.function_calling_weak,
            ),
        ],
    ),
    # Claude Opus 4
    KilnModel(
        family=ModelFamily.claude,
        name=ModelName.claude_opus_4,
        friendly_name="Claude Opus 4",
        providers=[
            KilnModelProvider(
                name=ModelProviderName.openrouter,
                model_id="anthropic/claude-opus-4",
                structured_output_mode=StructuredOutputMode.function_calling,
            ),
            KilnModelProvider(
                name=ModelProviderName.anthropic,
                model_id="claude-opus-4-20250514",
                structured_output_mode=StructuredOutputMode.function_calling,
            ),
        ],
    ),
    # Gemini 2.5 Pro
    KilnModel(
        family=ModelFamily.gemini,
        name=ModelName.gemini_2_5_pro,
        friendly_name="Gemini 2.5 Pro",
        providers=[
            KilnModelProvider(
                name=ModelProviderName.openrouter,
                model_id="google/gemini-2.5-pro",
                structured_output_mode=StructuredOutputMode.json_schema,
                suggested_for_data_gen=True,
                suggested_for_evals=True,
                reasoning_capable=True,
                supports_doc_extraction=True,
                suggested_for_doc_extraction=True,
                multimodal_capable=True,
                multimodal_mime_types=[
                    # documents
                    KilnMimeType.PDF,
                    KilnMimeType.CSV,
                    KilnMimeType.TXT,
                    KilnMimeType.HTML,
                    KilnMimeType.MD,
                    # images
                    KilnMimeType.JPG,
                    KilnMimeType.PNG,
                    # audio
                    KilnMimeType.MP3,
                    KilnMimeType.WAV,
                    KilnMimeType.OGG,
                    # video
                    KilnMimeType.MP4,
                    KilnMimeType.MOV,
                ],
                gemini_reasoning_enabled=True,
                thinking_level="medium",
            ),
            KilnModelProvider(
                name=ModelProviderName.gemini_api,
                model_id="gemini-2.5-pro",
                structured_output_mode=StructuredOutputMode.json_schema,
                suggested_for_data_gen=True,
                suggested_for_evals=True,
                supports_doc_extraction=True,
                suggested_for_doc_extraction=True,
                multimodal_capable=True,
                multimodal_mime_types=[
                    # documents
                    KilnMimeType.PDF,
                    KilnMimeType.CSV,
                    KilnMimeType.TXT,
                    KilnMimeType.HTML,
                    KilnMimeType.MD,
                    # images
                    KilnMimeType.JPG,
                    KilnMimeType.PNG,
                    # audio
                    KilnMimeType.MP3,
                    KilnMimeType.WAV,
                    KilnMimeType.OGG,
                    # video
                    KilnMimeType.MP4,
                    KilnMimeType.MOV,
                ],
                reasoning_capable=True,
                gemini_reasoning_enabled=True,
                thinking_level="medium",
            ),
            KilnModelProvider(
                name=ModelProviderName.vertex,
                model_id="gemini-2.5-pro",
                structured_output_mode=StructuredOutputMode.json_schema,
                suggested_for_data_gen=True,
                suggested_for_evals=True,
                reasoning_capable=True,
                gemini_reasoning_enabled=True,
                thinking_level="medium",
            ),
        ],
    ),
    # Gemini 2.5 Flash
    KilnModel(
        family=ModelFamily.gemini,
        name=ModelName.gemini_2_5_flash,
        friendly_name="Gemini 2.5 Flash",
        providers=[
            KilnModelProvider(
                name=ModelProviderName.openrouter,
                model_id="google/gemini-2.5-flash",
                structured_output_mode=StructuredOutputMode.json_schema,
                reasoning_capable=True,
                supports_doc_extraction=True,
                suggested_for_doc_extraction=True,
                multimodal_capable=True,
                multimodal_mime_types=[
                    # documents
                    KilnMimeType.PDF,
                    KilnMimeType.CSV,
                    KilnMimeType.TXT,
                    KilnMimeType.HTML,
                    KilnMimeType.MD,
                    # images
                    KilnMimeType.JPG,
                    KilnMimeType.PNG,
                    # audio
                    KilnMimeType.MP3,
                    KilnMimeType.WAV,
                    KilnMimeType.OGG,
                    # video
                    KilnMimeType.MP4,
                    KilnMimeType.MOV,
                ],
                gemini_reasoning_enabled=True,
            ),
            KilnModelProvider(
                name=ModelProviderName.gemini_api,
                model_id="gemini-2.5-flash",
                structured_output_mode=StructuredOutputMode.json_schema,
                reasoning_capable=True,
                thinking_level="medium",
                supports_doc_extraction=True,
                suggested_for_doc_extraction=True,
                multimodal_capable=True,
                multimodal_mime_types=[
                    # documents
                    KilnMimeType.PDF,
                    KilnMimeType.CSV,
                    KilnMimeType.TXT,
                    KilnMimeType.HTML,
                    KilnMimeType.MD,
                    # images
                    KilnMimeType.JPG,
                    KilnMimeType.PNG,
                    # audio
                    KilnMimeType.MP3,
                    KilnMimeType.WAV,
                    KilnMimeType.OGG,
                    # video
                    KilnMimeType.MP4,
                    KilnMimeType.MOV,
                ],
            ),
            KilnModelProvider(
                name=ModelProviderName.vertex,
                model_id="gemini-2.5-flash",
                structured_output_mode=StructuredOutputMode.json_schema,
                reasoning_capable=True,
                thinking_level="medium",
            ),
        ],
    ),
    # Gemini 2.0 Flash
    KilnModel(
        family=ModelFamily.gemini,
        name=ModelName.gemini_2_0_flash,
        friendly_name="Gemini 2.0 Flash",
        providers=[
            KilnModelProvider(
                name=ModelProviderName.openrouter,
                model_id="google/gemini-2.0-flash-001",
                supports_doc_extraction=True,
                multimodal_capable=True,
                multimodal_mime_types=[
                    # documents
                    KilnMimeType.PDF,
                    KilnMimeType.CSV,
                    KilnMimeType.TXT,
                    KilnMimeType.HTML,
                    KilnMimeType.MD,
                    # images
                    KilnMimeType.JPG,
                    KilnMimeType.PNG,
                    # audio
                    KilnMimeType.MP3,
                    KilnMimeType.WAV,
                    KilnMimeType.OGG,
                    # video
                    KilnMimeType.MP4,
                    KilnMimeType.MOV,
                ],
                structured_output_mode=StructuredOutputMode.json_schema,
            ),
            KilnModelProvider(
                name=ModelProviderName.gemini_api,
                model_id="gemini-2.0-flash",
                supports_doc_extraction=True,
                multimodal_capable=True,
                multimodal_mime_types=[
                    # documents
                    KilnMimeType.PDF,
                    KilnMimeType.CSV,
                    KilnMimeType.TXT,
                    KilnMimeType.HTML,
                    KilnMimeType.MD,
                    # images
                    KilnMimeType.JPG,
                    KilnMimeType.PNG,
                    # audio
                    KilnMimeType.MP3,
                    KilnMimeType.WAV,
                    KilnMimeType.OGG,
                    # video
                    KilnMimeType.MP4,
                    KilnMimeType.MOV,
                ],
                structured_output_mode=StructuredOutputMode.json_schema,
            ),
            KilnModelProvider(
                name=ModelProviderName.vertex,
                model_id="gemini-2.0-flash",
                structured_output_mode=StructuredOutputMode.json_schema,
                provider_finetune_id="gemini-2.0-flash-001",
            ),
        ],
    ),
    # Gemini 2.0 Flash Lite
    KilnModel(
        family=ModelFamily.gemini,
        name=ModelName.gemini_2_0_flash_lite,
        friendly_name="Gemini 2.0 Flash Lite",
        providers=[
            KilnModelProvider(
                name=ModelProviderName.openrouter,
                model_id="google/gemini-2.0-flash-lite-001",
                supports_doc_extraction=True,
                multimodal_capable=True,
                multimodal_mime_types=[
                    # documents
                    KilnMimeType.PDF,
                    KilnMimeType.CSV,
                    KilnMimeType.TXT,
                    KilnMimeType.HTML,
                    KilnMimeType.MD,
                    # images
                    KilnMimeType.JPG,
                    KilnMimeType.PNG,
                    # audio
                    KilnMimeType.MP3,
                    KilnMimeType.WAV,
                    KilnMimeType.OGG,
                    # video
                    KilnMimeType.MP4,
                    KilnMimeType.MOV,
                ],
                structured_output_mode=StructuredOutputMode.json_schema,
            ),
            KilnModelProvider(
                name=ModelProviderName.gemini_api,
                model_id="gemini-2.0-flash-lite",
                supports_doc_extraction=True,
                multimodal_capable=True,
                multimodal_mime_types=[
                    # documents
                    KilnMimeType.PDF,
                    KilnMimeType.CSV,
                    KilnMimeType.TXT,
                    KilnMimeType.HTML,
                    KilnMimeType.MD,
                    # images
                    KilnMimeType.JPG,
                    KilnMimeType.PNG,
                    # audio
                    KilnMimeType.MP3,
                    KilnMimeType.WAV,
                    KilnMimeType.OGG,
                    # video
                    KilnMimeType.MP4,
                    KilnMimeType.MOV,
                ],
                structured_output_mode=StructuredOutputMode.json_schema,
            ),
            KilnModelProvider(
                name=ModelProviderName.vertex,
                model_id="gemini-2.0-flash-lite",
                structured_output_mode=StructuredOutputMode.json_schema,
                provider_finetune_id="gemini-2.0-flash-lite-001",
            ),
        ],
    ),
    # Gemini 1.5 Pro
    KilnModel(
        family=ModelFamily.gemini,
        name=ModelName.gemini_1_5_pro,
        friendly_name="Gemini 1.5 Pro",
        providers=[
            KilnModelProvider(
                name=ModelProviderName.openrouter,
                model_id="google/gemini-pro-1.5",
                structured_output_mode=StructuredOutputMode.json_schema,
            ),
            KilnModelProvider(
                name=ModelProviderName.gemini_api,
                model_id="gemini-1.5-pro",
                structured_output_mode=StructuredOutputMode.json_schema,
            ),
            KilnModelProvider(
                name=ModelProviderName.vertex,
                model_id="gemini-1.5-pro",
                structured_output_mode=StructuredOutputMode.json_instruction_and_object,
            ),
        ],
    ),
    # Gemini 1.5 Flash
    KilnModel(
        family=ModelFamily.gemini,
        name=ModelName.gemini_1_5_flash,
        friendly_name="Gemini 1.5 Flash",
        providers=[
            KilnModelProvider(
                name=ModelProviderName.openrouter,
                model_id="google/gemini-flash-1.5",
                structured_output_mode=StructuredOutputMode.json_schema,
            ),
            KilnModelProvider(
                name=ModelProviderName.gemini_api,
                model_id="gemini-1.5-flash",
                structured_output_mode=StructuredOutputMode.json_schema,
            ),
            KilnModelProvider(
                name=ModelProviderName.vertex,
                model_id="gemini-1.5-flash",
                structured_output_mode=StructuredOutputMode.json_instruction_and_object,
            ),
        ],
    ),
    # Gemini 1.5 Flash 8B
    KilnModel(
        family=ModelFamily.gemini,
        name=ModelName.gemini_1_5_flash_8b,
        friendly_name="Gemini 1.5 Flash 8B",
        providers=[
            KilnModelProvider(
                name=ModelProviderName.openrouter,
                model_id="google/gemini-flash-1.5-8b",
                structured_output_mode=StructuredOutputMode.json_schema,
                supports_data_gen=False,
            ),
            KilnModelProvider(
                name=ModelProviderName.gemini_api,
                model_id="gemini-1.5-flash-8b",
                structured_output_mode=StructuredOutputMode.json_schema,
                supports_data_gen=False,
            ),
        ],
    ),
    # Nemotron 70B
    KilnModel(
        family=ModelFamily.llama,
        name=ModelName.nemotron_70b,
        friendly_name="Nemotron 70B",
        providers=[
            KilnModelProvider(
                name=ModelProviderName.openrouter,
                supports_structured_output=False,
                supports_data_gen=False,
                model_id="nvidia/llama-3.1-nemotron-70b-instruct",
                supports_function_calling=False,
            ),
        ],
    ),
    # Llama 4 Maverick Basic
    KilnModel(
        family=ModelFamily.llama,
        name=ModelName.llama_4_maverick,
        friendly_name="Llama 4 Maverick",
        providers=[
            KilnModelProvider(
                name=ModelProviderName.openrouter,
                model_id="meta-llama/llama-4-maverick",
                structured_output_mode=StructuredOutputMode.json_schema,
                supports_function_calling=False,
            ),
            KilnModelProvider(
                name=ModelProviderName.fireworks_ai,
                model_id="accounts/fireworks/models/llama4-maverick-instruct-basic",
                structured_output_mode=StructuredOutputMode.json_schema,
                supports_function_calling=False,
            ),
            KilnModelProvider(
                name=ModelProviderName.together_ai,
                model_id="meta-llama/Llama-4-Maverick-17B-128E-Instruct-FP8",
                structured_output_mode=StructuredOutputMode.json_schema,
                supports_function_calling=False,
            ),
            KilnModelProvider(
                name=ModelProviderName.cerebras,
                model_id="llama-4-maverick-17b-128e-instruct",
                structured_output_mode=StructuredOutputMode.json_schema,
            ),
        ],
    ),
    # Llama 4 Scout Basic
    KilnModel(
        family=ModelFamily.llama,
        name=ModelName.llama_4_scout,
        friendly_name="Llama 4 Scout",
        providers=[
            KilnModelProvider(
                name=ModelProviderName.openrouter,
                model_id="meta-llama/llama-4-scout",
                structured_output_mode=StructuredOutputMode.json_schema,
                supports_function_calling=False,
            ),
            KilnModelProvider(
                name=ModelProviderName.fireworks_ai,
                model_id="accounts/fireworks/models/llama4-scout-instruct-basic",
                structured_output_mode=StructuredOutputMode.json_schema,
                supports_function_calling=False,
            ),
            KilnModelProvider(
                name=ModelProviderName.together_ai,
                model_id="meta-llama/Llama-4-Scout-17B-16E-Instruct",
                structured_output_mode=StructuredOutputMode.json_schema,
                supports_function_calling=False,
            ),
            KilnModelProvider(
                name=ModelProviderName.cerebras,
                model_id="llama-4-scout-17b-16e-instruct",
                structured_output_mode=StructuredOutputMode.json_schema,
            ),
        ],
    ),
    # Llama 3.1-8b
    KilnModel(
        family=ModelFamily.llama,
        name=ModelName.llama_3_1_8b,
        friendly_name="Llama 3.1 8B",
        providers=[
            KilnModelProvider(
                name=ModelProviderName.groq,
                model_id="llama-3.1-8b-instant",
                supports_function_calling=False,
            ),
            KilnModelProvider(
                name=ModelProviderName.amazon_bedrock,
                structured_output_mode=StructuredOutputMode.json_schema,
                supports_structured_output=False,
                model_id="meta.llama3-1-8b-instruct-v1:0",
                supports_function_calling=False,
            ),
            KilnModelProvider(
                name=ModelProviderName.ollama,
                structured_output_mode=StructuredOutputMode.json_schema,
                model_id="llama3.1:8b",
                ollama_model_aliases=["llama3.1"],  # 8b is default
                supports_function_calling=False,
            ),
            KilnModelProvider(
                name=ModelProviderName.openrouter,
                supports_data_gen=False,
                structured_output_mode=StructuredOutputMode.function_calling,
                model_id="meta-llama/llama-3.1-8b-instruct",
                supports_function_calling=False,
            ),
            KilnModelProvider(
                name=ModelProviderName.fireworks_ai,
                # JSON mode not ideal (no schema), but tool calling doesn't work on 8b
                structured_output_mode=StructuredOutputMode.json_instruction_and_object,
                supports_data_gen=False,
                model_id="accounts/fireworks/models/llama-v3p1-8b-instruct",
                supports_function_calling=False,
            ),
            KilnModelProvider(
                name=ModelProviderName.together_ai,
                model_id="meta-llama/Meta-Llama-3.1-8B-Instruct-Turbo",
                supports_data_gen=False,
                structured_output_mode=StructuredOutputMode.function_calling_weak,
                provider_finetune_id="meta-llama/Meta-Llama-3.1-8B-Instruct-Reference",
                # Constrained decode? They make function calling work when no one else does!
            ),
            KilnModelProvider(
                name=ModelProviderName.cerebras,
                model_id="llama3.1-8b",
                structured_output_mode=StructuredOutputMode.function_calling,
                supports_data_gen=False,
                suggested_for_evals=False,
                supports_function_calling=False,
            ),
            KilnModelProvider(
                name=ModelProviderName.docker_model_runner,
                structured_output_mode=StructuredOutputMode.json_schema,
                model_id="ai/llama3.1:8B-Q4_K_M",
                supports_function_calling=False,
            ),
        ],
    ),
    # Llama 3.1 70b
    KilnModel(
        family=ModelFamily.llama,
        name=ModelName.llama_3_1_70b,
        friendly_name="Llama 3.1 70B",
        providers=[
            KilnModelProvider(
                name=ModelProviderName.amazon_bedrock,
                structured_output_mode=StructuredOutputMode.json_schema,
                supports_data_gen=False,
                model_id="meta.llama3-1-70b-instruct-v1:0",
                supports_function_calling=False,
            ),
            KilnModelProvider(
                name=ModelProviderName.openrouter,
                supports_data_gen=False,
                structured_output_mode=StructuredOutputMode.json_schema,
                model_id="meta-llama/llama-3.1-70b-instruct",
                supports_logprobs=True,
                logprobs_openrouter_options=True,
                supports_function_calling=False,
            ),
            KilnModelProvider(
                name=ModelProviderName.ollama,
                structured_output_mode=StructuredOutputMode.json_schema,
                model_id="llama3.1:70b",
                supports_function_calling=False,
            ),
            KilnModelProvider(
                name=ModelProviderName.fireworks_ai,
                # Tool calling forces schema -- fireworks doesn't support json_schema, just json_mode
                structured_output_mode=StructuredOutputMode.function_calling_weak,
                model_id="accounts/fireworks/models/llama-v3p1-70b-instruct",
            ),
            KilnModelProvider(
                name=ModelProviderName.together_ai,
                model_id="meta-llama/Meta-Llama-3.1-70B-Instruct-Turbo",
                supports_data_gen=False,
                structured_output_mode=StructuredOutputMode.function_calling_weak,
                provider_finetune_id="meta-llama/Meta-Llama-3.1-70B-Instruct-Reference",
            ),
        ],
    ),
    # Llama 3.1 405b
    KilnModel(
        family=ModelFamily.llama,
        name=ModelName.llama_3_1_405b,
        friendly_name="Llama 3.1 405B",
        providers=[
            KilnModelProvider(
                name=ModelProviderName.amazon_bedrock,
                structured_output_mode=StructuredOutputMode.json_schema,
                supports_data_gen=False,
                model_id="meta.llama3-1-405b-instruct-v1:0",
            ),
            KilnModelProvider(
                name=ModelProviderName.ollama,
                structured_output_mode=StructuredOutputMode.json_schema,
                model_id="llama3.1:405b",
            ),
            KilnModelProvider(
                name=ModelProviderName.openrouter,
                structured_output_mode=StructuredOutputMode.function_calling,
                model_id="meta-llama/llama-3.1-405b-instruct",
                supports_function_calling=False,  # Not reliable
            ),
            KilnModelProvider(
                name=ModelProviderName.fireworks_ai,
                # No finetune support. https://docs.fireworks.ai/fine-tuning/fine-tuning-models
                structured_output_mode=StructuredOutputMode.function_calling_weak,
                model_id="accounts/fireworks/models/llama-v3p1-405b-instruct",
            ),
            KilnModelProvider(
                name=ModelProviderName.together_ai,
                model_id="meta-llama/Meta-Llama-3.1-405B-Instruct-Turbo",
                supports_data_gen=False,
                structured_output_mode=StructuredOutputMode.function_calling_weak,
            ),
        ],
    ),
    # Magistral Medium (Thinking)
    KilnModel(
        family=ModelFamily.mistral,
        name=ModelName.magistral_medium_thinking,
        friendly_name="Magistral Medium (Thinking)",
        providers=[
            KilnModelProvider(
                name=ModelProviderName.openrouter,
                model_id="mistralai/magistral-medium-2506:thinking",
                structured_output_mode=StructuredOutputMode.json_schema,
                # Thinking tokens are hidden by Mistral so not "reasoning" from Kiln API POV
            ),
        ],
    ),
    # Magistral Medium (No Thinking)
    KilnModel(
        family=ModelFamily.mistral,
        name=ModelName.magistral_medium,
        friendly_name="Magistral Medium (No Thinking)",
        providers=[
            KilnModelProvider(
                name=ModelProviderName.openrouter,
                model_id="mistralai/magistral-medium-2506",
                structured_output_mode=StructuredOutputMode.json_schema,
            ),
        ],
    ),
    # Mistral Nemo
    KilnModel(
        family=ModelFamily.mistral,
        name=ModelName.mistral_nemo,
        friendly_name="Mistral Nemo",
        providers=[
            KilnModelProvider(
                name=ModelProviderName.openrouter,
                model_id="mistralai/mistral-nemo",
                structured_output_mode=StructuredOutputMode.json_instruction_and_object,
                supports_function_calling=False,  # Not reliable
            ),
            KilnModelProvider(
                name=ModelProviderName.docker_model_runner,
                model_id="ai/mistral-nemo:12B-Q4_K_M",
                structured_output_mode=StructuredOutputMode.json_schema,
            ),
        ],
    ),
    # Mistral Large
    KilnModel(
        family=ModelFamily.mistral,
        name=ModelName.mistral_large,
        friendly_name="Mistral Large",
        providers=[
            KilnModelProvider(
                name=ModelProviderName.amazon_bedrock,
                structured_output_mode=StructuredOutputMode.json_instructions,
                model_id="mistral.mistral-large-2407-v1:0",
                uncensored=True,
                suggested_for_uncensored_data_gen=True,
            ),
            KilnModelProvider(
                name=ModelProviderName.openrouter,
                structured_output_mode=StructuredOutputMode.json_schema,
                model_id="mistralai/mistral-large",
                uncensored=True,
                suggested_for_uncensored_data_gen=True,
            ),
            KilnModelProvider(
                name=ModelProviderName.ollama,
                structured_output_mode=StructuredOutputMode.json_schema,
                model_id="mistral-large",
                uncensored=True,
                suggested_for_uncensored_data_gen=True,
            ),
        ],
    ),
    # Llama 3.2 1B
    KilnModel(
        family=ModelFamily.llama,
        name=ModelName.llama_3_2_1b,
        friendly_name="Llama 3.2 1B",
        providers=[
            KilnModelProvider(
                name=ModelProviderName.openrouter,
                supports_structured_output=False,
                supports_data_gen=False,
                structured_output_mode=StructuredOutputMode.json_instruction_and_object,
                model_id="meta-llama/llama-3.2-1b-instruct",
                supports_function_calling=False,
            ),
            KilnModelProvider(
                name=ModelProviderName.ollama,
                supports_structured_output=False,
                supports_data_gen=False,
                model_id="llama3.2:1b",
                supports_function_calling=False,
            ),
            KilnModelProvider(
                name=ModelProviderName.docker_model_runner,
                supports_structured_output=False,
                supports_data_gen=False,
                model_id="ai/llama3.2:1B-F16",
                supports_function_calling=False,
            ),
        ],
    ),
    # Llama 3.2 3B
    KilnModel(
        family=ModelFamily.llama,
        name=ModelName.llama_3_2_3b,
        friendly_name="Llama 3.2 3B",
        providers=[
            KilnModelProvider(
                name=ModelProviderName.openrouter,
                supports_structured_output=False,
                supports_data_gen=False,
                structured_output_mode=StructuredOutputMode.json_schema,
                model_id="meta-llama/llama-3.2-3b-instruct",
                supports_function_calling=False,
            ),
            KilnModelProvider(
                name=ModelProviderName.ollama,
                supports_data_gen=False,
                model_id="llama3.2",
                supports_function_calling=False,
            ),
            KilnModelProvider(
                name=ModelProviderName.together_ai,
                model_id="meta-llama/Llama-3.2-3B-Instruct-Turbo",
                supports_structured_output=False,
                supports_data_gen=False,
            ),
            KilnModelProvider(
                name=ModelProviderName.docker_model_runner,
                model_id="ai/llama3.2:3B-Q4_K_M",
                structured_output_mode=StructuredOutputMode.json_schema,
                supports_data_gen=False,
                supports_function_calling=False,
            ),
        ],
    ),
    # Llama 3.2 11B
    KilnModel(
        family=ModelFamily.llama,
        name=ModelName.llama_3_2_11b,
        friendly_name="Llama 3.2 11B",
        providers=[
            KilnModelProvider(
                name=ModelProviderName.openrouter,
                # Best mode, but fails to often to enable without warning
                structured_output_mode=StructuredOutputMode.json_instruction_and_object,
                supports_structured_output=False,
                supports_data_gen=False,
                model_id="meta-llama/llama-3.2-11b-vision-instruct",
                supports_function_calling=False,
            ),
            KilnModelProvider(
                name=ModelProviderName.ollama,
                structured_output_mode=StructuredOutputMode.json_schema,
                model_id="llama3.2-vision",
                supports_function_calling=False,
            ),
            KilnModelProvider(
                name=ModelProviderName.together_ai,
                model_id="meta-llama/Llama-3.2-11B-Vision-Instruct-Turbo",
                supports_structured_output=False,
                supports_data_gen=False,
                supports_function_calling=False,  # weird 3b works and 11b doesn't but... vision?
            ),
        ],
    ),
    # Llama 3.2 90B
    KilnModel(
        family=ModelFamily.llama,
        name=ModelName.llama_3_2_90b,
        friendly_name="Llama 3.2 90B",
        providers=[
            KilnModelProvider(
                name=ModelProviderName.openrouter,
                structured_output_mode=StructuredOutputMode.json_instruction_and_object,
                model_id="meta-llama/llama-3.2-90b-vision-instruct",
                supports_function_calling=False,
            ),
            KilnModelProvider(
                name=ModelProviderName.ollama,
                structured_output_mode=StructuredOutputMode.json_schema,
                model_id="llama3.2-vision:90b",
                supports_function_calling=False,
            ),
            KilnModelProvider(
                name=ModelProviderName.together_ai,
                model_id="meta-llama/Llama-3.2-90B-Vision-Instruct-Turbo",
                supports_structured_output=False,
                supports_data_gen=False,
                supports_function_calling=False,
            ),
        ],
    ),
    # Llama 3.3 70B
    KilnModel(
        family=ModelFamily.llama,
        name=ModelName.llama_3_3_70b,
        friendly_name="Llama 3.3 70B",
        providers=[
            KilnModelProvider(
                name=ModelProviderName.openrouter,
                model_id="meta-llama/llama-3.3-70b-instruct",
                structured_output_mode=StructuredOutputMode.json_schema,
                # Openrouter not working with json_schema or tools. JSON_schema sometimes works so force that, but not consistently so still not recommended.
                supports_structured_output=False,
                supports_data_gen=False,
                supports_function_calling=False,
            ),
            KilnModelProvider(
                name=ModelProviderName.groq,
                supports_structured_output=True,
                supports_data_gen=True,
                model_id="llama-3.3-70b-versatile",
                supports_function_calling=False,
            ),
            KilnModelProvider(
                name=ModelProviderName.ollama,
                structured_output_mode=StructuredOutputMode.json_schema,
                model_id="llama3.3",
                supports_function_calling=False,
            ),
            KilnModelProvider(
                name=ModelProviderName.fireworks_ai,
                # Tool calling forces schema -- fireworks doesn't support json_schema, just json_mode
                structured_output_mode=StructuredOutputMode.function_calling_weak,
                model_id="accounts/fireworks/models/llama-v3p3-70b-instruct",
                supports_function_calling=False,
            ),
            KilnModelProvider(
                name=ModelProviderName.vertex,
                model_id="meta/llama-3.3-70b-instruct-maas",
                # Doesn't work yet; needs debugging
                supports_structured_output=False,
                supports_data_gen=False,
                supports_function_calling=False,
            ),
            KilnModelProvider(
                name=ModelProviderName.together_ai,
                model_id="meta-llama/Llama-3.3-70B-Instruct-Turbo",
                structured_output_mode=StructuredOutputMode.function_calling_weak,
                # Tools work. Probably constrained decode? Nice
            ),
            KilnModelProvider(
                name=ModelProviderName.docker_model_runner,
                structured_output_mode=StructuredOutputMode.json_schema,
                model_id="ai/llama3.3:70B-Q4_K_M",
                supports_function_calling=False,
            ),
        ],
    ),
    # Phi 3.5
    KilnModel(
        family=ModelFamily.phi,
        name=ModelName.phi_3_5,
        friendly_name="Phi 3.5",
        providers=[
            KilnModelProvider(
                name=ModelProviderName.ollama,
                structured_output_mode=StructuredOutputMode.json_schema,
                supports_structured_output=False,
                supports_data_gen=False,
                model_id="phi3.5",
                supports_function_calling=False,
            ),
            KilnModelProvider(
                name=ModelProviderName.openrouter,
                supports_structured_output=False,
                supports_data_gen=False,
                model_id="microsoft/phi-3.5-mini-128k-instruct",
                structured_output_mode=StructuredOutputMode.json_schema,
                supports_function_calling=False,
            ),
        ],
    ),
    # Phi 4
    KilnModel(
        family=ModelFamily.phi,
        name=ModelName.phi_4,
        friendly_name="Phi 4 - 14B",
        providers=[
            KilnModelProvider(
                name=ModelProviderName.ollama,
                structured_output_mode=StructuredOutputMode.json_schema,
                model_id="phi4",
                supports_function_calling=False,
            ),
            KilnModelProvider(
                name=ModelProviderName.openrouter,
                # JSON mode not consistent enough to enable in UI
                structured_output_mode=StructuredOutputMode.json_instruction_and_object,
                supports_data_gen=False,
                model_id="microsoft/phi-4",
                supports_function_calling=False,
            ),
            KilnModelProvider(
                name=ModelProviderName.docker_model_runner,
                structured_output_mode=StructuredOutputMode.json_schema,
                model_id="ai/phi4:14B-Q4_K_M",
                supports_function_calling=False,
            ),
        ],
    ),
    # Phi 4 5.6B
    KilnModel(
        family=ModelFamily.phi,
        name=ModelName.phi_4_5p6b,
        friendly_name="Phi 4 - 5.6B",
        providers=[
            KilnModelProvider(
                name=ModelProviderName.openrouter,
                model_id="microsoft/phi-4-multimodal-instruct",
                supports_structured_output=False,
                supports_data_gen=False,
                supports_function_calling=False,
            ),
        ],
    ),
    # Phi 4 Mini
    KilnModel(
        family=ModelFamily.phi,
        name=ModelName.phi_4_mini,
        friendly_name="Phi 4 Mini - 3.8B",
        providers=[
            KilnModelProvider(
                name=ModelProviderName.ollama,
                model_id="phi4-mini",
                supports_function_calling=False,
            ),
        ],
    ),
    # Gemma 2 2.6b
    KilnModel(
        family=ModelFamily.gemma,
        name=ModelName.gemma_2_2b,
        friendly_name="Gemma 2 2B",
        providers=[
            KilnModelProvider(
                name=ModelProviderName.ollama,
                supports_data_gen=False,
                model_id="gemma2:2b",
                supports_function_calling=False,
            ),
        ],
    ),
    # Gemma 2 9b
    KilnModel(
        family=ModelFamily.gemma,
        name=ModelName.gemma_2_9b,
        friendly_name="Gemma 2 9B",
        providers=[
            KilnModelProvider(
                name=ModelProviderName.ollama,
                supports_data_gen=False,
                model_id="gemma2:9b",
                supports_function_calling=False,
            ),
            KilnModelProvider(
                name=ModelProviderName.openrouter,
                # Best mode, but fails to often to enable without warning
                structured_output_mode=StructuredOutputMode.json_instruction_and_object,
                supports_structured_output=False,
                supports_data_gen=False,
                model_id="google/gemma-2-9b-it",
                supports_function_calling=False,
            ),
            # fireworks AI errors - not allowing system role. Exclude until resolved.
        ],
    ),
    # Gemma 2 27b
    KilnModel(
        family=ModelFamily.gemma,
        name=ModelName.gemma_2_27b,
        friendly_name="Gemma 2 27B",
        providers=[
            KilnModelProvider(
                name=ModelProviderName.ollama,
                supports_data_gen=False,
                model_id="gemma2:27b",
                supports_function_calling=False,
            ),
            KilnModelProvider(
                name=ModelProviderName.openrouter,
                structured_output_mode=StructuredOutputMode.json_instruction_and_object,
                supports_data_gen=False,
                model_id="google/gemma-2-27b-it",
                supports_function_calling=False,
            ),
        ],
    ),
    # Gemma 3 270M
    KilnModel(
        family=ModelFamily.gemma,
        name=ModelName.gemma_3_0p27b,
        friendly_name="Gemma 3 270M",
        providers=[
            KilnModelProvider(
                name=ModelProviderName.docker_model_runner,
                model_id="ai/gemma3:270M-F16",
                supports_structured_output=False,
                supports_data_gen=False,
                supports_function_calling=False,
            )
        ],
    ),
    # Gemma 3 1B
    KilnModel(
        family=ModelFamily.gemma,
        name=ModelName.gemma_3_1b,
        friendly_name="Gemma 3 1B",
        providers=[
            KilnModelProvider(
                name=ModelProviderName.ollama,
                model_id="gemma3:1b",
                supports_structured_output=False,
                supports_data_gen=False,
                supports_function_calling=False,
            ),
            KilnModelProvider(
                name=ModelProviderName.docker_model_runner,
                model_id="ai/gemma3:1B-F16",
                supports_structured_output=False,
                supports_data_gen=False,
                supports_function_calling=False,
            ),
        ],
    ),
    # Gemma 3 4B
    KilnModel(
        family=ModelFamily.gemma,
        name=ModelName.gemma_3_4b,
        friendly_name="Gemma 3 4B",
        providers=[
            KilnModelProvider(
                name=ModelProviderName.ollama,
                model_id="gemma3:4b",
                ollama_model_aliases=["gemma3"],
                supports_function_calling=False,
            ),
            KilnModelProvider(
                name=ModelProviderName.openrouter,
                structured_output_mode=StructuredOutputMode.json_instruction_and_object,
                model_id="google/gemma-3-4b-it",
                supports_function_calling=False,
            ),
            KilnModelProvider(
                name=ModelProviderName.docker_model_runner,
                model_id="ai/gemma3:4B-Q4_K_M",
                supports_function_calling=False,
            ),
        ],
    ),
    # Gemma 3 12B
    KilnModel(
        family=ModelFamily.gemma,
        name=ModelName.gemma_3_12b,
        friendly_name="Gemma 3 12B",
        providers=[
            KilnModelProvider(
                name=ModelProviderName.ollama,
                model_id="gemma3:12b",
                supports_function_calling=False,
            ),
            KilnModelProvider(
                name=ModelProviderName.openrouter,
                structured_output_mode=StructuredOutputMode.json_instruction_and_object,
                model_id="google/gemma-3-12b-it",
                supports_function_calling=False,
            ),
        ],
    ),
    # Gemma 3 27B
    KilnModel(
        family=ModelFamily.gemma,
        name=ModelName.gemma_3_27b,
        friendly_name="Gemma 3 27B",
        providers=[
            KilnModelProvider(
                name=ModelProviderName.ollama,
                model_id="gemma3:27b",
                supports_function_calling=False,
            ),
            KilnModelProvider(
                name=ModelProviderName.openrouter,
                structured_output_mode=StructuredOutputMode.json_instruction_and_object,
                model_id="google/gemma-3-27b-it",
                supports_function_calling=False,
            ),
        ],
    ),
    # Gemma 3n 2B
    KilnModel(
        family=ModelFamily.gemma,
        name=ModelName.gemma_3n_2b,
        friendly_name="Gemma 3n 2B",
        providers=[
            KilnModelProvider(
                name=ModelProviderName.ollama,
                model_id="gemma3n:e2b",
                structured_output_mode=StructuredOutputMode.json_schema,
                supports_data_gen=False,
                supports_function_calling=False,
            ),
            KilnModelProvider(
                name=ModelProviderName.gemini_api,
                model_id="gemma-3n-e2b-it",
                supports_structured_output=False,
                supports_data_gen=False,
                supports_function_calling=False,
            ),
        ],
    ),
    # Gemma 3n 4B
    KilnModel(
        family=ModelFamily.gemma,
        name=ModelName.gemma_3n_4b,
        friendly_name="Gemma 3n 4B",
        providers=[
            KilnModelProvider(
                name=ModelProviderName.openrouter,
                model_id="google/gemma-3n-e4b-it",
                structured_output_mode=StructuredOutputMode.json_instruction_and_object,
                supports_data_gen=False,
                supports_function_calling=False,
            ),
            KilnModelProvider(
                name=ModelProviderName.ollama,
                model_id="gemma3n:e4b",
                supports_data_gen=False,
                structured_output_mode=StructuredOutputMode.json_schema,
                supports_function_calling=False,
            ),
            KilnModelProvider(
                name=ModelProviderName.gemini_api,
                model_id="gemma-3n-e4b-it",
                structured_output_mode=StructuredOutputMode.json_instructions,
                supports_data_gen=False,
                supports_function_calling=False,
            ),
            KilnModelProvider(
                name=ModelProviderName.docker_model_runner,
                model_id="ai/gemma3n:4B-Q4_K_M",
                supports_data_gen=False,
                structured_output_mode=StructuredOutputMode.json_schema,
                supports_function_calling=False,
            ),
        ],
    ),
    # Mixtral 8x7B
    KilnModel(
        family=ModelFamily.mixtral,
        name=ModelName.mixtral_8x7b,
        friendly_name="Mixtral 8x7B",
        providers=[
            KilnModelProvider(
                name=ModelProviderName.openrouter,
                model_id="mistralai/mixtral-8x7b-instruct",
                supports_data_gen=False,
                structured_output_mode=StructuredOutputMode.json_instruction_and_object,
                supports_function_calling=False,
            ),
            KilnModelProvider(
                name=ModelProviderName.ollama,
                model_id="mixtral",
                supports_function_calling=False,
            ),
        ],
    ),
    # QwQ 32B
    KilnModel(
        family=ModelFamily.qwen,
        name=ModelName.qwq_32b,
        friendly_name="QwQ 32B (Qwen Reasoning)",
        providers=[
            KilnModelProvider(
                name=ModelProviderName.openrouter,
                model_id="qwen/qwq-32b",
                reasoning_capable=True,
                require_openrouter_reasoning=True,
                r1_openrouter_options=True,
                structured_output_mode=StructuredOutputMode.json_instructions,
                parser=ModelParserID.r1_thinking,
                supports_function_calling=False,
<<<<<<< HEAD
            ),
            KilnModelProvider(
                name=ModelProviderName.fireworks_ai,
                model_id="accounts/fireworks/models/qwq-32b",
                reasoning_capable=True,
                parser=ModelParserID.r1_thinking,
                structured_output_mode=StructuredOutputMode.json_instructions,
                supports_function_calling=False,
=======
>>>>>>> b05ad765
            ),
            KilnModelProvider(
                name=ModelProviderName.ollama,
                model_id="qwq",
                reasoning_capable=True,
                parser=ModelParserID.r1_thinking,
                structured_output_mode=StructuredOutputMode.json_instructions,
                supports_function_calling=False,
            ),
            KilnModelProvider(
                name=ModelProviderName.together_ai,
                model_id="Qwen/QwQ-32B",
                structured_output_mode=StructuredOutputMode.json_instructions,
                parser=ModelParserID.r1_thinking,
                reasoning_capable=True,
                supports_function_calling=False,
            ),
            KilnModelProvider(
                name=ModelProviderName.siliconflow_cn,
                model_id="Qwen/QwQ-32B",
                structured_output_mode=StructuredOutputMode.json_instructions,
                reasoning_capable=True,
            ),
            KilnModelProvider(
                name=ModelProviderName.docker_model_runner,
                model_id="ai/qwq:32B-Q4_K_M",
                reasoning_capable=True,
                parser=ModelParserID.r1_thinking,
                structured_output_mode=StructuredOutputMode.json_instructions,
                supports_function_calling=False,
            ),
        ],
    ),
    # Qwen 2.5 7B
    KilnModel(
        family=ModelFamily.qwen,
        name=ModelName.qwen_2p5_7b,
        friendly_name="Qwen 2.5 7B",
        providers=[
            KilnModelProvider(
                name=ModelProviderName.openrouter,
                model_id="qwen/qwen-2.5-7b-instruct",
                structured_output_mode=StructuredOutputMode.json_instruction_and_object,
                supports_function_calling=False,
            ),
            KilnModelProvider(
                name=ModelProviderName.ollama,
                model_id="qwen2.5",
                supports_function_calling=False,
            ),
            KilnModelProvider(
                name=ModelProviderName.docker_model_runner,
                model_id="ai/qwen2.5:7B-Q4_K_M",
                supports_function_calling=False,
            ),
        ],
    ),
    # Qwen 2.5 14B
    KilnModel(
        family=ModelFamily.qwen,
        name=ModelName.qwen_2p5_14b,
        friendly_name="Qwen 2.5 14B",
        providers=[
            KilnModelProvider(
                name=ModelProviderName.together_ai,
                provider_finetune_id="Qwen/Qwen2.5-14B-Instruct",
            ),
            KilnModelProvider(
                name=ModelProviderName.ollama,
                model_id="qwen2.5:14b",
                supports_data_gen=False,
                supports_function_calling=False,
            ),
        ],
    ),
    # Qwen 2.5 72B
    KilnModel(
        family=ModelFamily.qwen,
        name=ModelName.qwen_2p5_72b,
        friendly_name="Qwen 2.5 72B",
        providers=[
            KilnModelProvider(
                name=ModelProviderName.openrouter,
                model_id="qwen/qwen-2.5-72b-instruct",
                # Not consistent with structure data. Works sometimes but not often
                supports_structured_output=False,
                supports_data_gen=False,
                structured_output_mode=StructuredOutputMode.json_instruction_and_object,
            ),
            KilnModelProvider(
                name=ModelProviderName.ollama,
                model_id="qwen2.5:72b",
            ),
            KilnModelProvider(
                name=ModelProviderName.together_ai,
                provider_finetune_id="Qwen/Qwen2.5-72B-Instruct",
            ),
        ],
    ),
    # Mistral Small 3
    KilnModel(
        family=ModelFamily.mistral,
        name=ModelName.mistral_small_3,
        friendly_name="Mistral Small 3",
        providers=[
            KilnModelProvider(
                name=ModelProviderName.openrouter,
                structured_output_mode=StructuredOutputMode.json_instruction_and_object,
                model_id="mistralai/mistral-small-24b-instruct-2501",
                uncensored=True,
                supports_function_calling=False,
            ),
            KilnModelProvider(
                name=ModelProviderName.ollama,
                model_id="mistral-small:24b",
                uncensored=True,
                supports_function_calling=False,
            ),
        ],
    ),
    # DeepSeek R1 0528
    KilnModel(
        family=ModelFamily.deepseek,
        name=ModelName.deepseek_r1_0528,
        friendly_name="DeepSeek R1 0528",
        providers=[
            KilnModelProvider(
                name=ModelProviderName.openrouter,
                model_id="deepseek/deepseek-r1-0528",
                parser=ModelParserID.r1_thinking,
                structured_output_mode=StructuredOutputMode.json_instructions,
                reasoning_capable=True,
                r1_openrouter_options=True,
                require_openrouter_reasoning=True,
                supports_data_gen=True,
            ),
            KilnModelProvider(
                name=ModelProviderName.fireworks_ai,
                model_id="accounts/fireworks/models/deepseek-r1-0528",
                parser=ModelParserID.r1_thinking,
                supports_data_gen=True,
                structured_output_mode=StructuredOutputMode.json_instructions,
                reasoning_capable=True,
            ),
            KilnModelProvider(
                name=ModelProviderName.together_ai,
                model_id="deepseek-ai/DeepSeek-R1",  # Note: Together remapped the R1 endpoint to this 0528 model
                structured_output_mode=StructuredOutputMode.json_instructions,
                parser=ModelParserID.r1_thinking,
                reasoning_capable=True,
                supports_data_gen=True,
                supports_function_calling=False,
            ),
            KilnModelProvider(
                name=ModelProviderName.siliconflow_cn,
                model_id="Pro/deepseek-ai/DeepSeek-R1",
                parser=ModelParserID.optional_r1_thinking,
                structured_output_mode=StructuredOutputMode.json_instructions,
                reasoning_capable=True,
                supports_data_gen=True,
                supports_function_calling=False,
            ),
        ],
    ),
    # DeepSeek R1 0528 Distill Qwen 3 8B
    KilnModel(
        family=ModelFamily.deepseek,
        name=ModelName.deepseek_r1_0528_distill_qwen3_8b,
        friendly_name="DeepSeek R1 0528 Distill Qwen 3 8B",
        providers=[
            KilnModelProvider(
                name=ModelProviderName.openrouter,
                model_id="deepseek/deepseek-r1-0528-qwen3-8b",
                structured_output_mode=StructuredOutputMode.json_instructions,
                reasoning_capable=True,
                r1_openrouter_options=True,
                require_openrouter_reasoning=True,
                supports_function_calling=False,
            ),
            KilnModelProvider(
                name=ModelProviderName.siliconflow_cn,
                model_id="deepseek-ai/DeepSeek-R1-0528-Qwen3-8B",
                structured_output_mode=StructuredOutputMode.json_instructions,
                reasoning_capable=True,
                reasoning_optional_for_structured_output=True,
                supports_data_gen=False,
                supports_function_calling=False,
            ),
        ],
    ),
    # DeepSeek 3.1
    KilnModel(
        family=ModelFamily.deepseek,
        name=ModelName.deepseek_3_1,
        friendly_name="DeepSeek 3.1",
        providers=[
            KilnModelProvider(
                name=ModelProviderName.openrouter,
                model_id="deepseek/deepseek-chat-v3.1",
                structured_output_mode=StructuredOutputMode.json_schema,
                supports_data_gen=True,
            ),
            KilnModelProvider(
                name=ModelProviderName.fireworks_ai,
                model_id="accounts/fireworks/models/deepseek-v3p1",
                structured_output_mode=StructuredOutputMode.json_instruction_and_object,
                supports_data_gen=True,
            ),
            KilnModelProvider(
                name=ModelProviderName.siliconflow_cn,
                model_id="Pro/deepseek-ai/DeepSeek-V3.1",
                structured_output_mode=StructuredOutputMode.json_schema,
                supports_data_gen=True,
            ),
        ],
    ),
    # DeepSeek 3
    KilnModel(
        family=ModelFamily.deepseek,
        name=ModelName.deepseek_3,
        friendly_name="DeepSeek V3",
        providers=[
            KilnModelProvider(
                name=ModelProviderName.openrouter,
                model_id="deepseek/deepseek-chat",
                structured_output_mode=StructuredOutputMode.function_calling,
            ),
            KilnModelProvider(
                name=ModelProviderName.fireworks_ai,
                model_id="accounts/fireworks/models/deepseek-v3",
                structured_output_mode=StructuredOutputMode.json_instruction_and_object,
                supports_structured_output=True,
                supports_data_gen=False,
            ),
            KilnModelProvider(
                name=ModelProviderName.together_ai,
                model_id="deepseek-ai/DeepSeek-V3",
                structured_output_mode=StructuredOutputMode.json_instructions,
            ),
            KilnModelProvider(
                name=ModelProviderName.siliconflow_cn,
                model_id="Pro/deepseek-ai/DeepSeek-V3",
                structured_output_mode=StructuredOutputMode.json_schema,
            ),
        ],
    ),
    # DeepSeek R1
    KilnModel(
        family=ModelFamily.deepseek,
        name=ModelName.deepseek_r1,
        friendly_name="DeepSeek R1 (Original)",
        providers=[
            KilnModelProvider(
                name=ModelProviderName.openrouter,
                model_id="deepseek/deepseek-r1",
                parser=ModelParserID.r1_thinking,
                structured_output_mode=StructuredOutputMode.json_instructions,
                reasoning_capable=True,
                r1_openrouter_options=True,
                require_openrouter_reasoning=True,
            ),
            KilnModelProvider(
                name=ModelProviderName.fireworks_ai,
                model_id="accounts/fireworks/models/deepseek-r1",
                parser=ModelParserID.r1_thinking,
                structured_output_mode=StructuredOutputMode.json_instructions,
                reasoning_capable=True,
                supports_function_calling=False,
            ),
            KilnModelProvider(
                # I want your RAM
                name=ModelProviderName.ollama,
                model_id="deepseek-r1:671b",
                parser=ModelParserID.r1_thinking,
                structured_output_mode=StructuredOutputMode.json_instructions,
                reasoning_capable=True,
            ),
        ],
    ),
    # DeepSeek R1 Distill Qwen 32B
    KilnModel(
        family=ModelFamily.deepseek,
        name=ModelName.deepseek_r1_distill_qwen_32b,
        friendly_name="DeepSeek R1 Distill Qwen 32B",
        providers=[
            KilnModelProvider(
                name=ModelProviderName.openrouter,
                reasoning_capable=True,
                structured_output_mode=StructuredOutputMode.json_instructions,
                model_id="deepseek/deepseek-r1-distill-qwen-32b",
                r1_openrouter_options=True,
                parser=ModelParserID.r1_thinking,
                require_openrouter_reasoning=True,
                supports_function_calling=False,
            ),
            KilnModelProvider(
                name=ModelProviderName.ollama,
                parser=ModelParserID.r1_thinking,
                reasoning_capable=True,
                structured_output_mode=StructuredOutputMode.json_instructions,
                model_id="deepseek-r1:32b",
                supports_function_calling=False,
            ),
            KilnModelProvider(
                name=ModelProviderName.siliconflow_cn,
                model_id="deepseek-ai/DeepSeek-R1-Distill-Qwen-32B",
                structured_output_mode=StructuredOutputMode.json_schema,
                reasoning_capable=True,
                supports_function_calling=False,
                reasoning_optional_for_structured_output=True,
            ),
        ],
    ),
    # DeepSeek R1 Distill Llama 70B
    KilnModel(
        family=ModelFamily.deepseek,
        name=ModelName.deepseek_r1_distill_llama_70b,
        friendly_name="DeepSeek R1 Distill Llama 70B",
        providers=[
            KilnModelProvider(
                name=ModelProviderName.openrouter,
                reasoning_capable=True,
                structured_output_mode=StructuredOutputMode.json_instructions,
                model_id="deepseek/deepseek-r1-distill-llama-70b",
                r1_openrouter_options=True,
                require_openrouter_reasoning=True,
                parser=ModelParserID.r1_thinking,
                supports_function_calling=False,
            ),
            KilnModelProvider(
                name=ModelProviderName.ollama,
                supports_data_gen=False,
                parser=ModelParserID.r1_thinking,
                reasoning_capable=True,
                structured_output_mode=StructuredOutputMode.json_instructions,
                model_id="deepseek-r1:70b",
                supports_function_calling=False,
            ),
            KilnModelProvider(
                name=ModelProviderName.together_ai,
                model_id="deepseek-ai/DeepSeek-R1-Distill-Llama-70B",
                structured_output_mode=StructuredOutputMode.json_instructions,
                parser=ModelParserID.r1_thinking,
                supports_function_calling=False,
            ),
            KilnModelProvider(
                name=ModelProviderName.docker_model_runner,
                supports_data_gen=False,
                parser=ModelParserID.r1_thinking,
                reasoning_capable=True,
                structured_output_mode=StructuredOutputMode.json_instructions,
                model_id="ai/deepseek-r1-distill-llama:70B-Q4_K_M",
                supports_function_calling=False,
            ),
        ],
    ),
    # DeepSeek R1 Distill Qwen 14B
    KilnModel(
        family=ModelFamily.deepseek,
        name=ModelName.deepseek_r1_distill_qwen_14b,
        friendly_name="DeepSeek R1 Distill Qwen 14B",
        providers=[
            KilnModelProvider(
                name=ModelProviderName.openrouter,
                supports_data_gen=False,
                reasoning_capable=True,
                structured_output_mode=StructuredOutputMode.json_instructions,
                model_id="deepseek/deepseek-r1-distill-qwen-14b",
                r1_openrouter_options=True,
                require_openrouter_reasoning=True,
                openrouter_skip_required_parameters=True,
                parser=ModelParserID.r1_thinking,
                supports_function_calling=False,
            ),
            KilnModelProvider(
                name=ModelProviderName.ollama,
                supports_data_gen=False,
                parser=ModelParserID.r1_thinking,
                reasoning_capable=True,
                structured_output_mode=StructuredOutputMode.json_instructions,
                model_id="deepseek-r1:14b",
                supports_function_calling=False,
            ),
            KilnModelProvider(
                name=ModelProviderName.together_ai,
                model_id="deepseek-ai/DeepSeek-R1-Distill-Qwen-14B",
                structured_output_mode=StructuredOutputMode.json_instructions,
                parser=ModelParserID.r1_thinking,
                supports_function_calling=False,
            ),
            KilnModelProvider(
                name=ModelProviderName.siliconflow_cn,
                model_id="deepseek-ai/DeepSeek-R1-Distill-Qwen-14B",
                structured_output_mode=StructuredOutputMode.json_schema,
                reasoning_capable=True,
                reasoning_optional_for_structured_output=True,
                supports_data_gen=False,
                supports_function_calling=False,
            ),
        ],
    ),
    # DeepSeek R1 Distill Llama 8B
    KilnModel(
        family=ModelFamily.deepseek,
        name=ModelName.deepseek_r1_distill_llama_8b,
        friendly_name="DeepSeek R1 Distill Llama 8B",
        providers=[
            KilnModelProvider(
                name=ModelProviderName.openrouter,
                supports_structured_output=False,
                supports_data_gen=False,
                reasoning_capable=True,
                # Best mode, but fails to often to enable without warning
                structured_output_mode=StructuredOutputMode.json_instructions,
                model_id="deepseek/deepseek-r1-distill-llama-8b",
                r1_openrouter_options=True,
                require_openrouter_reasoning=True,
                openrouter_skip_required_parameters=True,
                parser=ModelParserID.r1_thinking,
                supports_function_calling=False,
            ),
            KilnModelProvider(
                name=ModelProviderName.ollama,
                supports_structured_output=False,
                supports_data_gen=False,
                parser=ModelParserID.r1_thinking,
                reasoning_capable=True,
                # Best mode, but fails to often to enable without warning
                structured_output_mode=StructuredOutputMode.json_instructions,
                model_id="deepseek-r1:8b",
                supports_function_calling=False,
            ),
            KilnModelProvider(
                name=ModelProviderName.docker_model_runner,
                supports_structured_output=False,
                supports_data_gen=False,
                parser=ModelParserID.r1_thinking,
                reasoning_capable=True,
                # Best mode, but fails to often to enable without warning
                structured_output_mode=StructuredOutputMode.json_instructions,
                model_id="ai/deepseek-r1-distill-llama:8B-Q4_K_M",
                supports_function_calling=False,
            ),
        ],
    ),
    # DeepSeek R1 Distill Qwen 7B
    KilnModel(
        family=ModelFamily.deepseek,
        name=ModelName.deepseek_r1_distill_qwen_7b,
        friendly_name="DeepSeek R1 Distill Qwen 7B",
        providers=[
            KilnModelProvider(
                name=ModelProviderName.openrouter,
                # Best mode, but fails to often to enable without warning
                supports_structured_output=False,
                supports_data_gen=False,
                model_id="deepseek/deepseek-r1-distill-qwen-7b",
                structured_output_mode=StructuredOutputMode.json_instructions,
                reasoning_capable=True,
                r1_openrouter_options=True,
                require_openrouter_reasoning=True,
                supports_function_calling=False,
            ),
            KilnModelProvider(
                name=ModelProviderName.ollama,
                # Best mode, but fails to often to enable without warning
                supports_structured_output=False,
                supports_data_gen=False,
                parser=ModelParserID.r1_thinking,
                reasoning_capable=True,
                structured_output_mode=StructuredOutputMode.json_instructions,
                model_id="deepseek-r1:7b",
                supports_function_calling=False,
            ),
            KilnModelProvider(
                name=ModelProviderName.siliconflow_cn,
                # Best mode, but fails to often to enable without warning
                supports_structured_output=False,
                supports_data_gen=False,
                model_id="Pro/deepseek-ai/DeepSeek-R1-Distill-Qwen-7B",
                structured_output_mode=StructuredOutputMode.json_instructions,
                reasoning_capable=True,
                reasoning_optional_for_structured_output=True,
                supports_function_calling=False,
            ),
        ],
    ),
    # DeepSeek R1 Distill Qwen 1.5B
    KilnModel(
        family=ModelFamily.deepseek,
        name=ModelName.deepseek_r1_distill_qwen_1p5b,
        friendly_name="DeepSeek R1 Distill Qwen 1.5B",
        providers=[
            KilnModelProvider(
                name=ModelProviderName.openrouter,
                supports_structured_output=False,
                supports_data_gen=False,
                reasoning_capable=True,
                structured_output_mode=StructuredOutputMode.json_instructions,
                model_id="deepseek/deepseek-r1-distill-qwen-1.5b",
                r1_openrouter_options=True,
                require_openrouter_reasoning=True,
                openrouter_skip_required_parameters=True,
                parser=ModelParserID.r1_thinking,
                supports_function_calling=False,
            ),
            KilnModelProvider(
                name=ModelProviderName.ollama,
                supports_structured_output=False,
                supports_data_gen=False,
                parser=ModelParserID.r1_thinking,
                reasoning_capable=True,
                structured_output_mode=StructuredOutputMode.json_instructions,
                model_id="deepseek-r1:1.5b",
                supports_function_calling=False,
            ),
            KilnModelProvider(
                name=ModelProviderName.together_ai,
                model_id="deepseek-ai/DeepSeek-R1-Distill-Qwen-1.5B",
                structured_output_mode=StructuredOutputMode.json_instructions,
                parser=ModelParserID.r1_thinking,
                supports_structured_output=False,
                supports_data_gen=False,
                supports_function_calling=False,
            ),
        ],
    ),
    # Dolphin 2.9 Mixtral 8x22B
    KilnModel(
        family=ModelFamily.dolphin,
        name=ModelName.dolphin_2_9_8x22b,
        friendly_name="Dolphin 2.9 8x22B",
        providers=[
            KilnModelProvider(
                name=ModelProviderName.ollama,
                structured_output_mode=StructuredOutputMode.json_schema,
                supports_data_gen=True,
                model_id="dolphin-mixtral:8x22b",
                uncensored=True,
                suggested_for_uncensored_data_gen=True,
                supports_function_calling=False,
            ),
            KilnModelProvider(
                name=ModelProviderName.openrouter,
                supports_data_gen=True,
                structured_output_mode=StructuredOutputMode.json_instruction_and_object,
                model_id="cognitivecomputations/dolphin-mixtral-8x22b",
                uncensored=True,
                suggested_for_uncensored_data_gen=True,
                supports_function_calling=False,
            ),
        ],
    ),
    # Grok 4
    KilnModel(
        family=ModelFamily.grok,
        name=ModelName.grok_4,
        friendly_name="Grok 4",
        providers=[
            KilnModelProvider(
                name=ModelProviderName.openrouter,
                model_id="x-ai/grok-4",
                supports_structured_output=True,
                supports_data_gen=True,
                structured_output_mode=StructuredOutputMode.json_schema,
                suggested_for_data_gen=True,
                uncensored=True,
                suggested_for_uncensored_data_gen=True,
            ),
        ],
    ),
    # Grok 3
    KilnModel(
        family=ModelFamily.grok,
        name=ModelName.grok_3,
        friendly_name="Grok 3",
        providers=[
            KilnModelProvider(
                name=ModelProviderName.openrouter,
                model_id="x-ai/grok-3",
                supports_structured_output=True,
                supports_data_gen=True,
                structured_output_mode=StructuredOutputMode.json_schema,
                suggested_for_data_gen=True,
                uncensored=True,
            ),
        ],
    ),
    # Grok 3 Mini
    KilnModel(
        family=ModelFamily.grok,
        name=ModelName.grok_3_mini,
        friendly_name="Grok 3 Mini",
        providers=[
            KilnModelProvider(
                name=ModelProviderName.openrouter,
                model_id="x-ai/grok-3-mini",
                supports_structured_output=True,
                supports_data_gen=True,
                structured_output_mode=StructuredOutputMode.json_schema,
                uncensored=True,
            ),
        ],
    ),
    # Grok 2
    KilnModel(
        family=ModelFamily.grok,
        name=ModelName.grok_2,
        friendly_name="Grok 2",
        providers=[
            KilnModelProvider(
                name=ModelProviderName.openrouter,
                model_id="x-ai/grok-2-1212",
                supports_structured_output=True,
                supports_data_gen=True,
                structured_output_mode=StructuredOutputMode.json_schema,
            ),
        ],
    ),
    # Qwen 3 Next 80B A3B
    KilnModel(
        family=ModelFamily.qwen,
        name=ModelName.qwen_3_next_80b_a3b,
        friendly_name="Qwen 3 Next 80B A3B (Instruct)",
        providers=[
            KilnModelProvider(
                name=ModelProviderName.openrouter,
                model_id="qwen/qwen3-next-80b-a3b-instruct",
                structured_output_mode=StructuredOutputMode.json_instruction_and_object,
                supports_data_gen=True,
                supports_function_calling=True,
            ),
        ],
    ),
    # Qwen 3 Next 80B A3B (Thinking)
    KilnModel(
        family=ModelFamily.qwen,
        name=ModelName.qwen_3_next_80b_a3b_thinking,
        friendly_name="Qwen 3 Next 80B A3B (Thinking)",
        providers=[
            KilnModelProvider(
                name=ModelProviderName.openrouter,
                model_id="qwen/qwen3-next-80b-a3b-thinking",
                structured_output_mode=StructuredOutputMode.json_instructions,
                supports_data_gen=True,
                supports_function_calling=True,
                reasoning_capable=True,
                require_openrouter_reasoning=True,
            ),
        ],
    ),
    # Qwen 3 Max
    KilnModel(
        family=ModelFamily.qwen,
        name=ModelName.qwen_3_max,
        friendly_name="Qwen 3 Max",
        providers=[
            KilnModelProvider(
                name=ModelProviderName.openrouter,
                model_id="qwen/qwen3-max",
                structured_output_mode=StructuredOutputMode.json_instruction_and_object,
                supports_data_gen=True,
                supports_function_calling=True,
            ),
        ],
    ),
    # Qwen 3 0.6B
    KilnModel(
        family=ModelFamily.qwen,
        name=ModelName.qwen_3_0p6b,
        friendly_name="Qwen 3 0.6B",
        providers=[
            KilnModelProvider(
                name=ModelProviderName.openrouter,
                model_id="qwen/qwen3-0.6b-04-28:free",
                structured_output_mode=StructuredOutputMode.json_instructions,
                reasoning_capable=True,
                require_openrouter_reasoning=True,
                r1_openrouter_options=True,
                parser=ModelParserID.r1_thinking,
                supports_data_gen=False,
                supports_function_calling=False,
            ),
            KilnModelProvider(
                name=ModelProviderName.ollama,
                model_id="qwen3:0.6b",
                supports_data_gen=False,
                reasoning_capable=True,
                structured_output_mode=StructuredOutputMode.json_schema,
                supports_function_calling=False,
            ),
            KilnModelProvider(
                name=ModelProviderName.docker_model_runner,
                model_id="ai/qwen3:0.6B-F16",
                supports_data_gen=False,
                reasoning_capable=True,
                structured_output_mode=StructuredOutputMode.json_schema,
                supports_function_calling=False,
            ),
        ],
    ),
    # Qwen 3 0.6B Non-Thinking -- not respecting /no_think tag, skipping
    # Qwen 3 1.7B
    KilnModel(
        family=ModelFamily.qwen,
        name=ModelName.qwen_3_1p7b,
        friendly_name="Qwen 3 1.7B",
        providers=[
            KilnModelProvider(
                name=ModelProviderName.openrouter,
                model_id="qwen/qwen3-1.7b:free",
                structured_output_mode=StructuredOutputMode.json_instructions,
                reasoning_capable=True,
                require_openrouter_reasoning=True,
                r1_openrouter_options=True,
                parser=ModelParserID.r1_thinking,
                supports_data_gen=False,
                supports_function_calling=False,
            ),
            KilnModelProvider(
                name=ModelProviderName.ollama,
                model_id="qwen3:1.7b",
                supports_data_gen=False,
                reasoning_capable=True,
                structured_output_mode=StructuredOutputMode.json_schema,
                supports_function_calling=False,
            ),
        ],
    ),
    # Qwen 3 1.7B Non-Thinking
    KilnModel(
        family=ModelFamily.qwen,
        name=ModelName.qwen_3_1p7b_no_thinking,
        friendly_name="Qwen 3 1.7B Non-Thinking",
        providers=[
            KilnModelProvider(
                name=ModelProviderName.openrouter,
                model_id="qwen/qwen3-1.7b:free",
                structured_output_mode=StructuredOutputMode.json_instructions,
                formatter=ModelFormatterID.qwen3_style_no_think,
                supports_data_gen=False,
                parser=ModelParserID.optional_r1_thinking,
                supports_function_calling=False,
            ),
            KilnModelProvider(
                name=ModelProviderName.ollama,
                model_id="qwen3:1.7b",
                formatter=ModelFormatterID.qwen3_style_no_think,
                supports_data_gen=False,
                structured_output_mode=StructuredOutputMode.json_schema,
                supports_function_calling=False,
            ),
        ],
    ),
    # Qwen 3 4B
    KilnModel(
        family=ModelFamily.qwen,
        name=ModelName.qwen_3_4b,
        friendly_name="Qwen 3 4B",
        providers=[
            KilnModelProvider(
                name=ModelProviderName.openrouter,
                model_id="qwen/qwen3-4b:free",
                structured_output_mode=StructuredOutputMode.json_instructions,
                reasoning_capable=True,
                require_openrouter_reasoning=True,
                r1_openrouter_options=True,
                parser=ModelParserID.r1_thinking,
                supports_data_gen=False,
                supports_function_calling=False,
            ),
            KilnModelProvider(
                name=ModelProviderName.ollama,
                model_id="qwen3:4b",
                supports_data_gen=False,
                reasoning_capable=True,
                structured_output_mode=StructuredOutputMode.json_schema,
                supports_function_calling=False,
            ),
        ],
    ),
    # Qwen 3 4B Non-Thinking
    KilnModel(
        family=ModelFamily.qwen,
        name=ModelName.qwen_3_4b_no_thinking,
        friendly_name="Qwen 3 4B Non-Thinking",
        providers=[
            KilnModelProvider(
                name=ModelProviderName.openrouter,
                model_id="qwen/qwen3-4b:free",
                structured_output_mode=StructuredOutputMode.json_instructions,
                formatter=ModelFormatterID.qwen3_style_no_think,
                supports_data_gen=False,
                parser=ModelParserID.optional_r1_thinking,
                supports_function_calling=False,
            ),
            KilnModelProvider(
                name=ModelProviderName.ollama,
                model_id="qwen3:4b",
                structured_output_mode=StructuredOutputMode.json_schema,
                formatter=ModelFormatterID.qwen3_style_no_think,
                supports_data_gen=False,
                supports_function_calling=False,
            ),
        ],
    ),
    # Qwen 3 8B
    KilnModel(
        family=ModelFamily.qwen,
        name=ModelName.qwen_3_8b,
        friendly_name="Qwen 3 8B",
        providers=[
            KilnModelProvider(
                name=ModelProviderName.openrouter,
                model_id="qwen/qwen3-8b",
                supports_structured_output=True,
                structured_output_mode=StructuredOutputMode.json_instructions,
                reasoning_capable=True,
                require_openrouter_reasoning=True,
                r1_openrouter_options=True,
                parser=ModelParserID.r1_thinking,
                supports_data_gen=False,
                supports_function_calling=False,
            ),
            KilnModelProvider(
                name=ModelProviderName.ollama,
                model_id="qwen3:8b",
                supports_data_gen=False,
                reasoning_capable=True,
                structured_output_mode=StructuredOutputMode.json_schema,
                supports_function_calling=False,
            ),
            KilnModelProvider(
                name=ModelProviderName.siliconflow_cn,
                model_id="Qwen/Qwen3-8B",
                structured_output_mode=StructuredOutputMode.json_schema,
                reasoning_capable=True,
                siliconflow_enable_thinking=True,
                reasoning_optional_for_structured_output=True,
                supports_data_gen=False,
                supports_function_calling=False,
            ),
            KilnModelProvider(
                name=ModelProviderName.docker_model_runner,
                model_id="ai/qwen3:8B-Q4_K_M",
                supports_data_gen=False,
                reasoning_capable=True,
                structured_output_mode=StructuredOutputMode.json_schema,
                supports_function_calling=False,
            ),
        ],
    ),
    # Qwen 3 8B Non-Thinking
    KilnModel(
        family=ModelFamily.qwen,
        name=ModelName.qwen_3_8b_no_thinking,
        friendly_name="Qwen 3 8B Non-Thinking",
        providers=[
            KilnModelProvider(
                name=ModelProviderName.openrouter,
                model_id="qwen/qwen3-8b",
                structured_output_mode=StructuredOutputMode.json_instructions,
                formatter=ModelFormatterID.qwen3_style_no_think,
                supports_data_gen=False,
                parser=ModelParserID.optional_r1_thinking,
                supports_function_calling=False,
            ),
            KilnModelProvider(
                name=ModelProviderName.ollama,
                model_id="qwen3:8b",
                structured_output_mode=StructuredOutputMode.json_schema,
                formatter=ModelFormatterID.qwen3_style_no_think,
                supports_data_gen=False,
                supports_function_calling=False,
            ),
            KilnModelProvider(
                name=ModelProviderName.siliconflow_cn,
                model_id="Qwen/Qwen3-8B",
                structured_output_mode=StructuredOutputMode.json_schema,
                siliconflow_enable_thinking=False,
                supports_data_gen=False,
                supports_function_calling=False,
            ),
        ],
    ),
    # Qwen 3 14B
    KilnModel(
        family=ModelFamily.qwen,
        name=ModelName.qwen_3_14b,
        friendly_name="Qwen 3 14B",
        providers=[
            KilnModelProvider(
                name=ModelProviderName.openrouter,
                model_id="qwen/qwen3-14b",
                structured_output_mode=StructuredOutputMode.json_instructions,
                reasoning_capable=True,
                require_openrouter_reasoning=True,
                r1_openrouter_options=True,
                parser=ModelParserID.r1_thinking,
                supports_data_gen=True,
                supports_function_calling=False,
            ),
            KilnModelProvider(
                name=ModelProviderName.ollama,
                model_id="qwen3:14b",
                supports_data_gen=True,
                reasoning_capable=True,
                structured_output_mode=StructuredOutputMode.json_schema,
                supports_function_calling=False,
            ),
            KilnModelProvider(
                name=ModelProviderName.siliconflow_cn,
                model_id="Qwen/Qwen3-14B",
                structured_output_mode=StructuredOutputMode.json_schema,
                supports_data_gen=True,
                reasoning_capable=True,
                siliconflow_enable_thinking=True,
                reasoning_optional_for_structured_output=True,
                supports_function_calling=False,
            ),
            KilnModelProvider(
                name=ModelProviderName.docker_model_runner,
                model_id="ai/qwen3:14B-Q6_K",
                supports_data_gen=True,
                reasoning_capable=True,
                structured_output_mode=StructuredOutputMode.json_schema,
                supports_function_calling=False,
            ),
        ],
    ),
    # Qwen 3 14B Non-Thinking
    KilnModel(
        family=ModelFamily.qwen,
        name=ModelName.qwen_3_14b_no_thinking,
        friendly_name="Qwen 3 14B Non-Thinking",
        providers=[
            KilnModelProvider(
                name=ModelProviderName.openrouter,
                model_id="qwen/qwen3-14b",
                structured_output_mode=StructuredOutputMode.json_instructions,
                formatter=ModelFormatterID.qwen3_style_no_think,
                supports_data_gen=True,
                parser=ModelParserID.optional_r1_thinking,
            ),
            KilnModelProvider(
                name=ModelProviderName.ollama,
                model_id="qwen3:14b",
                formatter=ModelFormatterID.qwen3_style_no_think,
                supports_data_gen=True,
                structured_output_mode=StructuredOutputMode.json_schema,
            ),
            KilnModelProvider(
                name=ModelProviderName.siliconflow_cn,
                model_id="Qwen/Qwen3-14B",
                formatter=ModelFormatterID.qwen3_style_no_think,
                structured_output_mode=StructuredOutputMode.json_schema,
                siliconflow_enable_thinking=False,
                supports_data_gen=True,
            ),
        ],
    ),
    # Qwen 3 30B (3B Active) 2507 Version
    KilnModel(
        family=ModelFamily.qwen,
        name=ModelName.qwen_3_30b_a3b_2507,
        friendly_name="Qwen 3 30B (3B Active) 2507",
        providers=[
            KilnModelProvider(
                name=ModelProviderName.ollama,
                model_id="qwen3:30b-a3b-thinking-2507-q4_K_M",
                reasoning_capable=True,
                structured_output_mode=StructuredOutputMode.json_schema,
            ),
            KilnModelProvider(
                name=ModelProviderName.docker_model_runner,
                model_id="ai/qwen3:30B-A3B-Q4_K_M",
                reasoning_capable=True,
                structured_output_mode=StructuredOutputMode.json_schema,
            ),
        ],
    ),
    # Qwen 3 30B (3B Active)
    KilnModel(
        family=ModelFamily.qwen,
        name=ModelName.qwen_3_30b_a3b,
        friendly_name="Qwen 3 30B (3B Active)",
        providers=[
            KilnModelProvider(
                name=ModelProviderName.openrouter,
                model_id="qwen/qwen3-30b-a3b",
                structured_output_mode=StructuredOutputMode.json_instructions,
                reasoning_capable=True,
                require_openrouter_reasoning=True,
                r1_openrouter_options=True,
                parser=ModelParserID.r1_thinking,
                supports_data_gen=True,
            ),
            KilnModelProvider(
                name=ModelProviderName.ollama,
                model_id="qwen3:30b-a3b",
                supports_data_gen=True,
                reasoning_capable=True,
                structured_output_mode=StructuredOutputMode.json_schema,
            ),
            KilnModelProvider(
                name=ModelProviderName.fireworks_ai,
                model_id="accounts/fireworks/models/qwen3-30b-a3b",
                supports_data_gen=True,
                reasoning_capable=True,
                structured_output_mode=StructuredOutputMode.json_instructions,
                parser=ModelParserID.r1_thinking,
            ),
            KilnModelProvider(
                name=ModelProviderName.siliconflow_cn,
                model_id="Qwen/Qwen3-30B-A3B",
                structured_output_mode=StructuredOutputMode.json_schema,
                reasoning_capable=True,
                reasoning_optional_for_structured_output=True,
                supports_data_gen=True,
            ),
        ],
    ),
    # Qwen 3 30B (3B Active) 2507 Version Non-Thinking
    KilnModel(
        family=ModelFamily.qwen,
        name=ModelName.qwen_3_30b_a3b_2507_no_thinking,
        friendly_name="Qwen 3 30B (3B Active) 2507 Non-Thinking",
        providers=[
            KilnModelProvider(
                name=ModelProviderName.openrouter,
                model_id="qwen/qwen3-30b-a3b-instruct-2507",
                structured_output_mode=StructuredOutputMode.json_instructions,
            ),
            KilnModelProvider(
                name=ModelProviderName.ollama,
                model_id="qwen3:30b-a3b-instruct-2507-q8_0",
                structured_output_mode=StructuredOutputMode.json_schema,
                supports_data_gen=True,
            ),
        ],
    ),
    # Qwen 3 30B (3B Active) Non-Thinking
    KilnModel(
        family=ModelFamily.qwen,
        name=ModelName.qwen_3_30b_a3b_no_thinking,
        friendly_name="Qwen 3 30B (3B Active) Non-Thinking",
        providers=[
            KilnModelProvider(
                name=ModelProviderName.openrouter,
                model_id="qwen/qwen3-30b-a3b",
                structured_output_mode=StructuredOutputMode.json_instructions,
                formatter=ModelFormatterID.qwen3_style_no_think,
                supports_data_gen=True,
                parser=ModelParserID.optional_r1_thinking,
            ),
            KilnModelProvider(
                name=ModelProviderName.ollama,
                model_id="qwen3:30b-a3b",
                structured_output_mode=StructuredOutputMode.json_schema,
                formatter=ModelFormatterID.qwen3_style_no_think,
                supports_data_gen=True,
            ),
            KilnModelProvider(
                name=ModelProviderName.fireworks_ai,
                model_id="accounts/fireworks/models/qwen3-30b-a3b",
                supports_data_gen=True,
                formatter=ModelFormatterID.qwen3_style_no_think,
                structured_output_mode=StructuredOutputMode.json_instructions,
                parser=ModelParserID.optional_r1_thinking,
            ),
        ],
    ),
    # Qwen 3 32B
    KilnModel(
        family=ModelFamily.qwen,
        name=ModelName.qwen_3_32b,
        friendly_name="Qwen 3 32B",
        providers=[
            KilnModelProvider(
                name=ModelProviderName.groq,
                model_id="Qwen/Qwen3-32B",
                supports_data_gen=True,
                reasoning_capable=True,
                structured_output_mode=StructuredOutputMode.json_instructions,
                # This model doesn't return reasoning content after a tool call so we need to allow optional reasoning.
                parser=ModelParserID.optional_r1_thinking,
            ),
            KilnModelProvider(
                name=ModelProviderName.openrouter,
                model_id="qwen/qwen3-32b",
                reasoning_capable=True,
                require_openrouter_reasoning=True,
                r1_openrouter_options=True,
                structured_output_mode=StructuredOutputMode.json_instructions,
                parser=ModelParserID.r1_thinking,
                supports_data_gen=True,
                # Not reliable, even for simple functions
                supports_function_calling=False,
            ),
            KilnModelProvider(
                name=ModelProviderName.ollama,
                model_id="qwen3:32b",
                supports_data_gen=True,
                reasoning_capable=True,
                structured_output_mode=StructuredOutputMode.json_schema,
            ),
            KilnModelProvider(
                name=ModelProviderName.siliconflow_cn,
                model_id="Qwen/Qwen3-32B",
                structured_output_mode=StructuredOutputMode.json_schema,
                reasoning_capable=True,
                reasoning_optional_for_structured_output=True,
                supports_data_gen=True,
            ),
            KilnModelProvider(
                name=ModelProviderName.cerebras,
                model_id="qwen-3-32b",
                structured_output_mode=StructuredOutputMode.json_instructions,
                supports_data_gen=True,
                reasoning_capable=True,
                # This model doesn't return reasoning content after a tool call so we need to allow optional reasoning.
                parser=ModelParserID.optional_r1_thinking,
            ),
        ],
    ),
    # Qwen 3 32B No Thinking
    KilnModel(
        family=ModelFamily.qwen,
        name=ModelName.qwen_3_32b_no_thinking,
        friendly_name="Qwen 3 32B Non-Thinking",
        providers=[
            KilnModelProvider(
                name=ModelProviderName.openrouter,
                model_id="qwen/qwen3-32b",
                structured_output_mode=StructuredOutputMode.json_instructions,
                formatter=ModelFormatterID.qwen3_style_no_think,
                supports_data_gen=True,
                parser=ModelParserID.optional_r1_thinking,
            ),
            KilnModelProvider(
                name=ModelProviderName.ollama,
                model_id="qwen3:32b",
                structured_output_mode=StructuredOutputMode.json_schema,
                formatter=ModelFormatterID.qwen3_style_no_think,
                supports_data_gen=True,
            ),
            KilnModelProvider(
                name=ModelProviderName.cerebras,
                model_id="qwen-3-32b",
                structured_output_mode=StructuredOutputMode.json_schema,
                formatter=ModelFormatterID.qwen3_style_no_think,
                supports_data_gen=True,
                parser=ModelParserID.optional_r1_thinking,
            ),
        ],
    ),
    # Qwen 3 235B (22B Active) 2507 Version
    KilnModel(
        family=ModelFamily.qwen,
        name=ModelName.qwen_3_235b_a22b_2507,
        friendly_name="Qwen 3 235B (22B Active) 2507",
        providers=[
            KilnModelProvider(
                name=ModelProviderName.openrouter,
                model_id="qwen/qwen3-235b-a22b-thinking-2507",
                reasoning_capable=True,
                require_openrouter_reasoning=True,
                supports_data_gen=True,
                suggested_for_data_gen=True,
                r1_openrouter_options=True,
                structured_output_mode=StructuredOutputMode.json_instructions,
                parser=ModelParserID.r1_thinking,
            ),
            KilnModelProvider(
                name=ModelProviderName.ollama,
                model_id="qwen3:235b-a22b-thinking-2507-q4_K_M",
                supports_data_gen=True,
                reasoning_capable=True,
                structured_output_mode=StructuredOutputMode.json_schema,
            ),
            KilnModelProvider(
                name=ModelProviderName.fireworks_ai,
                model_id="accounts/fireworks/models/qwen3-235b-a22b-thinking-2507",
                supports_data_gen=True,
                reasoning_capable=True,
                structured_output_mode=StructuredOutputMode.json_instructions,
                parser=ModelParserID.r1_thinking,
            ),
            KilnModelProvider(
                name=ModelProviderName.together_ai,
                model_id="Qwen/Qwen3-235B-A22B-Thinking-2507",
                supports_data_gen=True,
                reasoning_capable=True,
                structured_output_mode=StructuredOutputMode.json_instructions,
                parser=ModelParserID.r1_thinking,
                supports_function_calling=False,
            ),
        ],
    ),
    # Qwen 3 235B (22B Active)
    KilnModel(
        family=ModelFamily.qwen,
        name=ModelName.qwen_3_235b_a22b,
        friendly_name="Qwen 3 235B (22B Active)",
        providers=[
            KilnModelProvider(
                name=ModelProviderName.openrouter,
                model_id="qwen/qwen3-235b-a22b",
                reasoning_capable=True,
                require_openrouter_reasoning=True,
                supports_data_gen=True,
                r1_openrouter_options=True,
                structured_output_mode=StructuredOutputMode.json_instructions,
                parser=ModelParserID.r1_thinking,
            ),
            KilnModelProvider(
                name=ModelProviderName.ollama,
                model_id="qwen3:235b-a22b",
                supports_data_gen=True,
                reasoning_capable=True,
                structured_output_mode=StructuredOutputMode.json_schema,
            ),
            KilnModelProvider(
                name=ModelProviderName.fireworks_ai,
                model_id="accounts/fireworks/models/qwen3-235b-a22b",
                supports_data_gen=True,
                reasoning_capable=True,
                structured_output_mode=StructuredOutputMode.json_instructions,
                parser=ModelParserID.r1_thinking,
            ),
            KilnModelProvider(
                name=ModelProviderName.together_ai,
                model_id="Qwen/Qwen3-235B-A22B-fp8-tput",
                supports_data_gen=True,
                reasoning_capable=True,
                structured_output_mode=StructuredOutputMode.json_instructions,
                parser=ModelParserID.r1_thinking,
                supports_function_calling=False,
            ),
            KilnModelProvider(
                name=ModelProviderName.siliconflow_cn,
                model_id="Qwen/Qwen3-235B-A22B",
                structured_output_mode=StructuredOutputMode.json_instructions,
                reasoning_capable=True,
                siliconflow_enable_thinking=True,
                supports_data_gen=True,
                suggested_for_data_gen=True,
            ),
        ],
    ),
    # Qwen 3 235B (22B Active) 2507 Version Non-Thinking
    KilnModel(
        family=ModelFamily.qwen,
        name=ModelName.qwen_3_235b_a22b_2507_no_thinking,
        friendly_name="Qwen 3 235B (22B Active) 2507 Non-Thinking",
        providers=[
            KilnModelProvider(
                name=ModelProviderName.openrouter,
                model_id="qwen/qwen3-235b-a22b-2507",
                structured_output_mode=StructuredOutputMode.json_instructions,
                supports_data_gen=True,
                reasoning_capable=False,
            ),
            KilnModelProvider(
                name=ModelProviderName.ollama,
                model_id="qwen3:235b-a22b-instruct-2507-q4_K_M",
                structured_output_mode=StructuredOutputMode.json_schema,
                supports_data_gen=True,
                reasoning_capable=False,
            ),
            KilnModelProvider(
                name=ModelProviderName.fireworks_ai,
                model_id="accounts/fireworks/models/qwen3-235b-a22b-instruct-2507",
                supports_data_gen=True,
                structured_output_mode=StructuredOutputMode.json_instructions,
            ),
            KilnModelProvider(
                name=ModelProviderName.together_ai,
                model_id="Qwen/Qwen3-235B-A22B-Instruct-2507-tput",
                supports_data_gen=True,
                structured_output_mode=StructuredOutputMode.json_instructions,
                supports_function_calling=False,
            ),
        ],
    ),
    # Qwen 3 235B (22B Active) Non-Thinking
    KilnModel(
        family=ModelFamily.qwen,
        name=ModelName.qwen_3_235b_a22b_no_thinking,
        friendly_name="Qwen 3 235B (22B Active) Non-Thinking",
        providers=[
            KilnModelProvider(
                name=ModelProviderName.openrouter,
                model_id="qwen/qwen3-235b-a22b",
                structured_output_mode=StructuredOutputMode.json_instructions,
                formatter=ModelFormatterID.qwen3_style_no_think,
                supports_data_gen=True,
                reasoning_capable=False,
                parser=ModelParserID.optional_r1_thinking,
            ),
            KilnModelProvider(
                name=ModelProviderName.ollama,
                model_id="qwen3:235b-a22b",
                structured_output_mode=StructuredOutputMode.json_schema,
                formatter=ModelFormatterID.qwen3_style_no_think,
                supports_data_gen=True,
            ),
            KilnModelProvider(
                name=ModelProviderName.fireworks_ai,
                model_id="accounts/fireworks/models/qwen3-235b-a22b",
                supports_data_gen=True,
                formatter=ModelFormatterID.qwen3_style_no_think,
                structured_output_mode=StructuredOutputMode.json_instructions,
                parser=ModelParserID.optional_r1_thinking,
            ),
            KilnModelProvider(
                name=ModelProviderName.together_ai,
                model_id="Qwen/Qwen3-235B-A22B-fp8-tput",
                supports_data_gen=True,
                formatter=ModelFormatterID.qwen3_style_no_think,
                structured_output_mode=StructuredOutputMode.json_instructions,
                parser=ModelParserID.optional_r1_thinking,
                supports_function_calling=False,
            ),
            KilnModelProvider(
                name=ModelProviderName.siliconflow_cn,
                model_id="Qwen/Qwen3-235B-A22B",
                structured_output_mode=StructuredOutputMode.json_instructions,
                siliconflow_enable_thinking=False,
                supports_data_gen=True,
            ),
        ],
    ),
    # Qwen Long L1 32B
    KilnModel(
        family=ModelFamily.qwen,
        name=ModelName.qwen_long_l1_32b,
        friendly_name="QwenLong L1 32B",
        providers=[
            KilnModelProvider(
                name=ModelProviderName.siliconflow_cn,
                model_id="Tongyi-Zhiwen/QwenLong-L1-32B",
                structured_output_mode=StructuredOutputMode.json_schema,
                reasoning_capable=True,
                reasoning_optional_for_structured_output=True,
                supports_function_calling=False,
            ),
        ],
    ),
    # GLM 4.5
    KilnModel(
        family=ModelFamily.glm,
        name=ModelName.glm_4_5,
        friendly_name="GLM 4.5",
        providers=[
            KilnModelProvider(
                name=ModelProviderName.openrouter,
                model_id="z-ai/glm-4.5",
                structured_output_mode=StructuredOutputMode.json_instructions,
                reasoning_capable=True,
            ),
            KilnModelProvider(
                name=ModelProviderName.fireworks_ai,
                model_id="accounts/fireworks/models/glm-4p5",
                structured_output_mode=StructuredOutputMode.json_instructions,
                reasoning_capable=True,
            ),
            KilnModelProvider(
                name=ModelProviderName.siliconflow_cn,
                model_id="zai-org/GLM-4.5",
                structured_output_mode=StructuredOutputMode.json_instructions,
                reasoning_capable=True,
                reasoning_optional_for_structured_output=True,
            ),
        ],
    ),
    # GLM 4.5 AIR
    KilnModel(
        family=ModelFamily.glm,
        name=ModelName.glm_4_5_air,
        friendly_name="GLM 4.5 AIR",
        providers=[
            KilnModelProvider(
                name=ModelProviderName.openrouter,
                model_id="z-ai/glm-4.5-air",
                structured_output_mode=StructuredOutputMode.json_instructions,
                reasoning_capable=True,
            ),
            KilnModelProvider(
                name=ModelProviderName.fireworks_ai,
                model_id="accounts/fireworks/models/glm-4p5-air",
                structured_output_mode=StructuredOutputMode.json_instructions,
                reasoning_capable=True,
            ),
            KilnModelProvider(
                name=ModelProviderName.together_ai,
                model_id="zai-org/GLM-4.5-Air-FP8",
                structured_output_mode=StructuredOutputMode.json_instructions,
                reasoning_capable=True,
                parser=ModelParserID.r1_thinking,
            ),
            KilnModelProvider(
                name=ModelProviderName.siliconflow_cn,
                model_id="zai-org/GLM-4.5-Air",
                structured_output_mode=StructuredOutputMode.json_instructions,
                reasoning_capable=True,
                reasoning_optional_for_structured_output=True,
            ),
        ],
    ),
    # Kimi K2 Instruct
    KilnModel(
        family=ModelFamily.kimi,
        name=ModelName.kimi_k2,
        friendly_name="Kimi K2",
        providers=[
            KilnModelProvider(
                name=ModelProviderName.fireworks_ai,
                model_id="accounts/fireworks/models/kimi-k2-instruct",
                structured_output_mode=StructuredOutputMode.json_schema,
                supports_data_gen=True,
                suggested_for_evals=True,
            ),
            KilnModelProvider(
                name=ModelProviderName.openrouter,
                model_id="moonshotai/kimi-k2",
                structured_output_mode=StructuredOutputMode.json_schema,
                supports_data_gen=True,
                suggested_for_evals=True,
            ),
            KilnModelProvider(
                name=ModelProviderName.together_ai,
                model_id="moonshotai/Kimi-K2-Instruct",
                supports_data_gen=True,
                structured_output_mode=StructuredOutputMode.json_instruction_and_object,
                suggested_for_evals=True,
            ),
            KilnModelProvider(
                name=ModelProviderName.groq,
                model_id="moonshotai/kimi-k2-instruct",
                supports_data_gen=True,
                structured_output_mode=StructuredOutputMode.json_schema,
                suggested_for_evals=True,
            ),
            KilnModelProvider(
                name=ModelProviderName.siliconflow_cn,
                model_id="Pro/moonshotai/Kimi-K2-Instruct",
                structured_output_mode=StructuredOutputMode.json_schema,
                supports_data_gen=True,
                suggested_for_evals=True,
            ),
        ],
    ),
    # Kimi K2 Instruct 0905
    KilnModel(
        family=ModelFamily.kimi,
        name=ModelName.kimi_k2_0905,
        friendly_name="Kimi K2 0905",
        providers=[
            KilnModelProvider(
                name=ModelProviderName.openrouter,
                model_id="moonshotai/kimi-k2-0905",
                structured_output_mode=StructuredOutputMode.json_schema,
                supports_data_gen=True,
                suggested_for_evals=True,
            ),
            KilnModelProvider(
                name=ModelProviderName.fireworks_ai,
                model_id="accounts/fireworks/models/kimi-k2-instruct-0905",
                structured_output_mode=StructuredOutputMode.json_schema,
                supports_data_gen=True,
                suggested_for_evals=True,
            ),
            KilnModelProvider(
                name=ModelProviderName.together_ai,
                model_id="moonshotai/Kimi-K2-Instruct-0905",
                structured_output_mode=StructuredOutputMode.json_instruction_and_object,
                supports_data_gen=True,
                suggested_for_evals=True,
                # this model on this provider currently fails the tool call test, but might work in the future
                supports_function_calling=False,
            ),
            KilnModelProvider(
                name=ModelProviderName.groq,
                model_id="moonshotai/kimi-k2-instruct-0905",
                structured_output_mode=StructuredOutputMode.json_schema,
                supports_data_gen=True,
                suggested_for_evals=True,
            ),
            KilnModelProvider(
                name=ModelProviderName.siliconflow_cn,
                model_id="Pro/moonshotai/Kimi-K2-Instruct-0905",
                structured_output_mode=StructuredOutputMode.json_schema,
                supports_data_gen=True,
                suggested_for_evals=True,
            ),
        ],
    ),
    KilnModel(
        family=ModelFamily.kimi,
        name=ModelName.kimi_dev_72b,
        friendly_name="Kimi Dev 72B",
        providers=[
            KilnModelProvider(
                name=ModelProviderName.siliconflow_cn,
                model_id="moonshotai/Kimi-Dev-72B",
                structured_output_mode=StructuredOutputMode.json_schema,
                reasoning_capable=True,
                reasoning_optional_for_structured_output=True,
                supports_function_calling=False,
            ),
        ],
    ),
    # GLM 4.1V 9B
    KilnModel(
        family=ModelFamily.glm,
        name=ModelName.glm_4_1v_9b_thinking,
        friendly_name="GLM-4.1V 9B Thinking",
        providers=[
            KilnModelProvider(
                name=ModelProviderName.siliconflow_cn,
                model_id="Pro/THUDM/GLM-4.1V-9B-Thinking",
                structured_output_mode=StructuredOutputMode.json_instructions,
                reasoning_capable=True,
                supports_data_gen=False,
                supports_function_calling=False,
            ),
        ],
    ),
    # GLM Z1 32B 0414
    KilnModel(
        family=ModelFamily.glm,
        name=ModelName.glm_z1_32b_0414,
        friendly_name="GLM-Z1 32B 0414",
        providers=[
            KilnModelProvider(
                name=ModelProviderName.siliconflow_cn,
                model_id="THUDM/GLM-Z1-32B-0414",
                structured_output_mode=StructuredOutputMode.json_schema,
                reasoning_capable=True,
                reasoning_optional_for_structured_output=True,
                supports_data_gen=False,
                supports_function_calling=False,
            ),
        ],
    ),
    # GLM Z1 9B 0414
    KilnModel(
        family=ModelFamily.glm,
        name=ModelName.glm_z1_9b_0414,
        friendly_name="GLM-Z1 9B 0414",
        providers=[
            KilnModelProvider(
                name=ModelProviderName.siliconflow_cn,
                model_id="THUDM/GLM-Z1-9B-0414",
                structured_output_mode=StructuredOutputMode.json_schema,
                reasoning_capable=True,
                reasoning_optional_for_structured_output=True,
                supports_data_gen=False,
                supports_function_calling=False,
            ),
        ],
    ),
    # Ernie 4.5 300B A47B
    KilnModel(
        family=ModelFamily.ernie,
        name=ModelName.ernie_4_5_300b_a47b,
        friendly_name="Ernie 4.5 300B A47B",
        providers=[
            KilnModelProvider(
                name=ModelProviderName.openrouter,
                model_id="baidu/ernie-4.5-300b-a47b",
                structured_output_mode=StructuredOutputMode.json_instructions,
                supports_data_gen=True,
                r1_openrouter_options=True,
                supports_function_calling=False,
            ),
            KilnModelProvider(
                name=ModelProviderName.siliconflow_cn,
                model_id="baidu/ERNIE-4.5-300B-A47B",
                structured_output_mode=StructuredOutputMode.json_schema,
                supports_data_gen=True,
                supports_function_calling=False,
            ),
        ],
    ),
    # Hunyuan A13B Instruct
    KilnModel(
        family=ModelFamily.hunyuan,
        name=ModelName.hunyuan_a13b,
        friendly_name="Hunyuan A13B",
        providers=[
            # Openrouter provider for this model exists but currently wrongly parses the answer
            # it returns the reasoning at the right place, but wraps the answer (even JSON response)
            # between <answer> and </answer> tags
            KilnModelProvider(
                name=ModelProviderName.siliconflow_cn,
                model_id="tencent/Hunyuan-A13B-Instruct",
                structured_output_mode=StructuredOutputMode.json_schema,
                reasoning_capable=True,
                siliconflow_enable_thinking=True,
                reasoning_optional_for_structured_output=True,
                supports_data_gen=False,
                supports_function_calling=False,
            ),
        ],
    ),
    # Minimax M1 80K
    KilnModel(
        family=ModelFamily.minimax,
        name=ModelName.minimax_m1_80k,
        friendly_name="Minimax M1",
        providers=[
            KilnModelProvider(
                name=ModelProviderName.openrouter,
                model_id="minimax/minimax-m1",
                structured_output_mode=StructuredOutputMode.json_instructions,
                supports_data_gen=True,
                r1_openrouter_options=True,
                require_openrouter_reasoning=True,
            ),
            KilnModelProvider(
                name=ModelProviderName.siliconflow_cn,
                model_id="MiniMaxAI/MiniMax-M1-80k",
                structured_output_mode=StructuredOutputMode.json_instructions,
                reasoning_capable=True,
                supports_data_gen=True,
                supports_function_calling=False,
            ),
        ],
    ),
    # Pangu Pro MOE
    KilnModel(
        family=ModelFamily.pangu,
        name=ModelName.pangu_pro_moe_72b_a16b,
        friendly_name="Pangu Pro MOE 72B A16B",
        providers=[
            KilnModelProvider(
                name=ModelProviderName.siliconflow_cn,
                model_id="ascend-tribe/pangu-pro-moe",
                structured_output_mode=StructuredOutputMode.json_instructions,
                reasoning_capable=True,
                supports_data_gen=True,
                supports_function_calling=False,
            ),
        ],
    ),
    # Bytedance
    KilnModel(
        family=ModelFamily.bytedance,
        name=ModelName.bytedance_seed_oss_36b,
        friendly_name="ByteDance Seed OSS 36B",
        providers=[
            KilnModelProvider(
                name=ModelProviderName.openrouter,
                model_id="bytedance/seed-oss-36b-instruct",
                structured_output_mode=StructuredOutputMode.json_schema,
                reasoning_capable=True,
                supports_data_gen=True,
                supports_function_calling=False,
            ),
            KilnModelProvider(
                name=ModelProviderName.siliconflow_cn,
                model_id="ByteDance-Seed/Seed-OSS-36B-Instruct",
                structured_output_mode=StructuredOutputMode.json_schema,
                reasoning_capable=True,
                supports_data_gen=True,
                supports_function_calling=False,
                reasoning_optional_for_structured_output=True,
            ),
        ],
    ),
    # StepFun
    KilnModel(
        family=ModelFamily.stepfun,
        name=ModelName.stepfun_step3,
        friendly_name="StepFun Step3",
        providers=[
            KilnModelProvider(
                name=ModelProviderName.openrouter,
                model_id="stepfun-ai/step3",
                structured_output_mode=StructuredOutputMode.json_instructions,
                reasoning_capable=True,
                supports_function_calling=False,
            ),
            KilnModelProvider(
                name=ModelProviderName.siliconflow_cn,
                model_id="stepfun-ai/step3",
                structured_output_mode=StructuredOutputMode.json_instructions,
                reasoning_capable=True,
                supports_function_calling=False,
            ),
        ],
    ),
]


def get_model_by_name(name: ModelName) -> KilnModel:
    for model in built_in_models:
        if model.name == name:
            return model
    raise ValueError(f"Model {name} not found in the list of built-in models")


def built_in_models_from_provider(
    provider_name: ModelProviderName, model_name: str
) -> KilnModelProvider | None:
    for model in built_in_models:
        if model.name == model_name:
            for p in model.providers:
                if p.name == provider_name:
                    return p
    return None


def default_structured_output_mode_for_model_provider(
    model_name: str,
    provider: ModelProviderName,
    default: StructuredOutputMode = StructuredOutputMode.default,
    disallowed_modes: List[StructuredOutputMode] = [],
) -> StructuredOutputMode:
    """
    We don't expose setting this manually in the UI, so pull a recommended mode from ml_model_list
    """
    try:
        # Convert string to ModelName enum
        model_name_enum = ModelName(model_name)
        model = get_model_by_name(model_name_enum)
    except (ValueError, KeyError):
        # If model not found, return default
        return default

    # Find the provider within the model's providers
    for model_provider in model.providers:
        if model_provider.name == provider:
            mode = model_provider.structured_output_mode
            if mode not in disallowed_modes:
                return mode

    # If provider not found, return default
    return default<|MERGE_RESOLUTION|>--- conflicted
+++ resolved
@@ -2116,17 +2116,6 @@
                 structured_output_mode=StructuredOutputMode.json_instructions,
                 parser=ModelParserID.r1_thinking,
                 supports_function_calling=False,
-<<<<<<< HEAD
-            ),
-            KilnModelProvider(
-                name=ModelProviderName.fireworks_ai,
-                model_id="accounts/fireworks/models/qwq-32b",
-                reasoning_capable=True,
-                parser=ModelParserID.r1_thinking,
-                structured_output_mode=StructuredOutputMode.json_instructions,
-                supports_function_calling=False,
-=======
->>>>>>> b05ad765
             ),
             KilnModelProvider(
                 name=ModelProviderName.ollama,
