from typing import TYPE_CHECKING, Union

from pydantic import Field

from kiln_ai.datamodel.basemodel import ID_TYPE, FilenameString, KilnParentedModel

if TYPE_CHECKING:
    from kiln_ai.datamodel.project import Project


class RagConfig(KilnParentedModel):
    name: FilenameString = Field(
        description="A name to identify this RAG configuration for your own reference.",
    )

    description: str | None = Field(
        default=None,
        description="A description of the RAG configuration for you and your team. Will not be used in prompts/training/validation.",
    )

    extractor_config_id: ID_TYPE = Field(
        description="The ID of the extractor config used to extract the documents.",
    )

    chunker_config_id: ID_TYPE = Field(
        description="The ID of the chunker config used to chunk the documents.",
    )

    embedding_config_id: ID_TYPE = Field(
<<<<<<< HEAD
        description="The ID of the embedding config that was used to embed the documents.",
    )

    vector_store_config_id: ID_TYPE = Field(
        description="The ID of the vector store config that was used to store the documents.",
    )

    # Workaround to return typed parent without importing Project
    def parent_project(self) -> Union["Project", None]:
        if self.parent is None or self.parent.__class__.__name__ != "Project":
            return None
        return self.parent  # type: ignore
=======
        description="The ID of the embedding config used to embed the documents.",
    )
>>>>>>> 927ae494
<|MERGE_RESOLUTION|>--- conflicted
+++ resolved
@@ -27,8 +27,7 @@
     )
 
     embedding_config_id: ID_TYPE = Field(
-<<<<<<< HEAD
-        description="The ID of the embedding config that was used to embed the documents.",
+        description="The ID of the embedding config used to embed the documents.",
     )
 
     vector_store_config_id: ID_TYPE = Field(
@@ -39,8 +38,4 @@
     def parent_project(self) -> Union["Project", None]:
         if self.parent is None or self.parent.__class__.__name__ != "Project":
             return None
-        return self.parent  # type: ignore
-=======
-        description="The ID of the embedding config used to embed the documents.",
-    )
->>>>>>> 927ae494
+        return self.parent  # type: ignore