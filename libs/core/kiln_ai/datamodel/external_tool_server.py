from enum import Enum
from typing import Any, Dict

from pydantic import Field, PrivateAttr, model_validator

from kiln_ai.datamodel.basemodel import (
    FilenameString,
    KilnParentedModel,
)
from kiln_ai.utils.config import MCP_SECRETS_KEY, Config
from kiln_ai.utils.exhaustive_error import raise_exhaustive_enum_error


class ToolServerType(str, Enum):
    """
    Enumeration of supported external tool server types.
    """

    remote_mcp = "remote_mcp"
    local_mcp = "local_mcp"


class ExternalToolServer(KilnParentedModel):
    """
    Configuration for communicating with a external MCP (Model Context Protocol) Server for LLM tool calls. External tool servers can be remote or local.

    This model stores the necessary configuration to connect to and authenticate with
    external MCP servers that provide tools for LLM interactions.
    """

    name: FilenameString = Field(description="The name of the external tool.")
    type: ToolServerType = Field(
        description="The type of external tool server. Remote tools are hosted on a remote server",
    )
    description: str | None = Field(
        default=None,
        description="A description of the external tool for you and your team. Will not be used in prompts/training/validation.",
    )
    properties: Dict[str, Any] = Field(
        default={},
        description="Configuration properties specific to the tool type.",
    )

    # Private variable to store unsaved secrets
    _unsaved_secrets: dict[str, str] = PrivateAttr(default_factory=dict)

<<<<<<< HEAD
    def __init__(self, **kwargs):
        super().__init__(**kwargs)
        # Process secrets after initialization
=======
    def model_post_init(self, __context: Any) -> None:
        # Process secrets after initialization (pydantic v2 hook)
>>>>>>> 604376b1
        self._process_secrets_from_properties()

    def _process_secrets_from_properties(self) -> None:
        """
        Extract secrets from properties and move them to _unsaved_secrets.
        This removes secrets from the properties dict so they aren't saved to file.
        Clears existing _unsaved_secrets first to handle property updates correctly.
        """
        # Clear existing unsaved secrets since we're reprocessing
        self._unsaved_secrets.clear()

        secret_keys = self.get_secret_keys()

        if not secret_keys:
            return

        # Extract secret values from properties based on server type
        match self.type:
            case ToolServerType.remote_mcp:
                headers = self.properties.get("headers", {})
                for key_name in secret_keys:
                    if key_name in headers:
                        self._unsaved_secrets[key_name] = headers[key_name]
                        # Remove from headers immediately so they are not saved to file
                        del headers[key_name]

            case ToolServerType.local_mcp:
                env_vars = self.properties.get("env_vars", {})
                for key_name in secret_keys:
                    if key_name in env_vars:
                        self._unsaved_secrets[key_name] = env_vars[key_name]
                        # Remove from env_vars immediately so they are not saved to file
                        del env_vars[key_name]

            case _:
                raise_exhaustive_enum_error(self.type)

    def __setattr__(self, name: str, value: Any) -> None:
        """
        Override __setattr__ to process secrets whenever properties are updated.
        """
        super().__setattr__(name, value)

        # Process secrets whenever properties are updated
        if name == "properties":
            self._process_secrets_from_properties()

    @model_validator(mode="after")
    def validate_required_fields(self) -> "ExternalToolServer":
        """Validate that each tool type has the required configuration."""
        match self.type:
            case ToolServerType.remote_mcp:
                server_url = self.properties.get("server_url", None)
                if not isinstance(server_url, str):
                    raise ValueError(
                        "server_url must be a string for external tools of type 'remote_mcp'"
                    )
                if not server_url:
                    raise ValueError(
                        "server_url is required to connect to a remote MCP server"
                    )

                headers = self.properties.get("headers", None)
                if headers is None:
                    raise ValueError("headers must be set when type is 'remote_mcp'")
                if not isinstance(headers, dict):
                    raise ValueError(
                        "headers must be a dictionary for external tools of type 'remote_mcp'"
                    )

                secret_header_keys = self.properties.get("secret_header_keys", None)
                # Secret header keys are optional, but if they are set, they must be a list of strings
                if secret_header_keys is not None:
                    if not isinstance(secret_header_keys, list):
                        raise ValueError(
                            "secret_header_keys must be a list for external tools of type 'remote_mcp'"
                        )
                    if not all(isinstance(k, str) for k in secret_header_keys):
                        raise ValueError("secret_header_keys must contain only strings")

            case ToolServerType.local_mcp:
                command = self.properties.get("command", None)
                if not isinstance(command, str):
                    raise ValueError(
                        "command must be a string to start a local MCP server"
                    )
                if not command.strip():
                    raise ValueError("command is required to start a local MCP server")

                args = self.properties.get("args", None)
                if not isinstance(args, list):
                    raise ValueError(
                        "arguments must be a list to start a local MCP server"
                    )

                env_vars = self.properties.get("env_vars", {})
                if not isinstance(env_vars, dict):
                    raise ValueError(
                        "environment variables must be a dictionary for external tools of type 'local_mcp'"
                    )

                secret_env_var_keys = self.properties.get("secret_env_var_keys", None)
                # Secret env var keys are optional, but if they are set, they must be a list of strings
                if secret_env_var_keys is not None:
                    if not isinstance(secret_env_var_keys, list):
                        raise ValueError(
                            "secret_env_var_keys must be a list for external tools of type 'local_mcp'"
                        )
                    if not all(isinstance(k, str) for k in secret_env_var_keys):
                        raise ValueError(
                            "secret_env_var_keys must contain only strings"
                        )

            case _:
                # Type checking will catch missing cases
                raise_exhaustive_enum_error(self.type)
        return self

    def get_secret_keys(self) -> list[str]:
        """
        Get the list of secret key names based on server type.

        Returns:
            List of secret key names (header names for remote, env var names for local)
        """
        match self.type:
            case ToolServerType.remote_mcp:
                return self.properties.get("secret_header_keys", [])
            case ToolServerType.local_mcp:
                return self.properties.get("secret_env_var_keys", [])
            case _:
                raise_exhaustive_enum_error(self.type)

    def retrieve_secrets(self) -> tuple[dict[str, str], list[str]]:
        """
        Retrieve secrets from configuration system or in-memory storage.
        Automatically determines which secret keys to retrieve based on the server type.
        Config secrets take precedence over unsaved secrets.

        Returns:
            Tuple of (secrets_dict, missing_secrets_list) where:
            - secrets_dict: Dictionary mapping key names to their secret values
            - missing_secrets_list: List of secret key names that are missing values
        """
        secrets = {}
        missing_secrets = []
        secret_keys = self.get_secret_keys()

        if secret_keys and len(secret_keys) > 0:
            config = Config.shared()
            mcp_secrets = config.get_value(MCP_SECRETS_KEY)

            for key_name in secret_keys:
                secret_value = None

                # First check config secrets (persistent storage), key is mcp_server_id::key_name
                secret_key = self._config_secret_key(key_name)
                secret_value = mcp_secrets.get(secret_key) if mcp_secrets else None

                # Fall back to unsaved secrets (in-memory storage)
                if (
                    not secret_value
                    and hasattr(self, "_unsaved_secrets")
                    and key_name in self._unsaved_secrets
                ):
                    secret_value = self._unsaved_secrets[key_name]

                if secret_value:
                    secrets[key_name] = secret_value
                else:
                    missing_secrets.append(key_name)

        return secrets, missing_secrets

    def _save_secrets(self) -> None:
        """
        Save unsaved secrets to the configuration system.
        """
        secret_keys = self.get_secret_keys()

        # No secrets to save
        if not secret_keys:
            return

        if self.id is None:
            raise ValueError("Server ID cannot be None when saving secrets")

        # Check if secrets are already saved
        if not hasattr(self, "_unsaved_secrets") or not self._unsaved_secrets:
            return

        config = Config.shared()
        mcp_secrets: dict[str, str] = config.get_value(MCP_SECRETS_KEY) or {}

        # Store secrets with the pattern: mcp_server_id::key_name
        for key_name, secret_value in self._unsaved_secrets.items():
            secret_key = self._config_secret_key(key_name)
            mcp_secrets[secret_key] = secret_value

        config.update_settings({MCP_SECRETS_KEY: mcp_secrets})

        # Clear unsaved secrets after saving
        self._unsaved_secrets.clear()

    def delete_secrets(self) -> None:
        """
        Delete all secrets for this tool server from the configuration system.
        """
        secret_keys = self.get_secret_keys()

        config = Config.shared()
        mcp_secrets = config.get_value(MCP_SECRETS_KEY) or dict[str, str]()

        # Remove secrets with the pattern: mcp_server_id::key_name
        for key_name in secret_keys:
            secret_key = self._config_secret_key(key_name)
            if secret_key in mcp_secrets:
                del mcp_secrets[secret_key]

        # Always call update_settings to maintain consistency with the old behavior
        config.update_settings({MCP_SECRETS_KEY: mcp_secrets})

    def save_to_file(self) -> None:
        """
        Override save_to_file to automatically save any unsaved secrets before saving to file.

        This ensures that secrets are always saved when the object is saved,
        preventing the issue where secrets could be lost if save_to_file is called
        without explicitly saving secrets first.
        """
        # Save any unsaved secrets first
        if hasattr(self, "_unsaved_secrets") and self._unsaved_secrets:
            self._save_secrets()

        # Call the parent save_to_file method
        super().save_to_file()

    #  Internal helpers

    def _config_secret_key(self, key_name: str) -> str:
        """
        Generate the secret key pattern for storing/retrieving secrets.

        Args:
            key_name: The name of the secret key

        Returns:
            The formatted secret key: "{server_id}::{key_name}"
        """
        return f"{self.id}::{key_name}"<|MERGE_RESOLUTION|>--- conflicted
+++ resolved
@@ -44,14 +44,8 @@
     # Private variable to store unsaved secrets
     _unsaved_secrets: dict[str, str] = PrivateAttr(default_factory=dict)
 
-<<<<<<< HEAD
-    def __init__(self, **kwargs):
-        super().__init__(**kwargs)
-        # Process secrets after initialization
-=======
     def model_post_init(self, __context: Any) -> None:
         # Process secrets after initialization (pydantic v2 hook)
->>>>>>> 604376b1
         self._process_secrets_from_properties()
 
     def _process_secrets_from_properties(self) -> None:
