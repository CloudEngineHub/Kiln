--- conflicted
+++ resolved
@@ -26,19 +26,9 @@
     StructuredOutputMode,
     TaskOutputRatingType,
 )
-<<<<<<< HEAD
 from kiln_ai.datamodel.dataset_split import DatasetSplit, DatasetSplitDefinition
+from kiln_ai.datamodel.external_tool_server import ExternalToolServer
 from kiln_ai.datamodel.finetune import Finetune
-=======
-from kiln_ai.datamodel.dataset_split import (
-    DatasetSplit,
-    DatasetSplitDefinition,
-)
-from kiln_ai.datamodel.external_tool_server import ExternalToolServer
-from kiln_ai.datamodel.finetune import (
-    Finetune,
-)
->>>>>>> eaa609ba
 from kiln_ai.datamodel.project import Project
 from kiln_ai.datamodel.prompt import BasePrompt, Prompt
 from kiln_ai.datamodel.prompt_id import (
@@ -61,18 +51,10 @@
     "BasePrompt",
     "DataSource",
     "DataSourceProperty",
-<<<<<<< HEAD
     "DataSourceType",
-=======
-    "ExternalToolServer",
-    "Finetune",
-    "FineTuneStatusType",
-    "TaskOutputRatingType",
-    "TaskRequirement",
-    "DatasetSplitDefinition",
->>>>>>> eaa609ba
     "DatasetSplit",
     "DatasetSplitDefinition",
+    "ExternalToolServer",
     "FineTuneStatusType",
     "Finetune",
     "Priority",
