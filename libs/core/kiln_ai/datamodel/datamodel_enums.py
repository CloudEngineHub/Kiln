from enum import Enum, IntEnum


class Priority(IntEnum):
    """Defines priority levels for tasks and requirements, where P0 is highest priority."""

    p0 = 0
    p1 = 1
    p2 = 2
    p3 = 3


# Only one rating type for now, but this allows for extensibility if we want to add more in the future
class TaskOutputRatingType(str, Enum):
    """Defines the types of rating systems available for task outputs."""

    five_star = "five_star"
    pass_fail = "pass_fail"
    pass_fail_critical = "pass_fail_critical"
    custom = "custom"


class StructuredOutputMode(str, Enum):
    """
    Enumeration of supported structured output modes.

    - json_schema: request json using API capabilities for json_schema
    - function_calling: request json using API capabilities for function calling
    - json_mode: request json using API's JSON mode, which should return valid JSON, but isn't checking/passing the schema
    - json_instructions: append instructions to the prompt to request json matching the schema. No API capabilities are used. You should have a custom parser on these models as they will be returning strings.
    - json_instruction_and_object: append instructions to the prompt to request json matching the schema. Also request the response as json_mode via API capabilities (returning dictionaries).
    - json_custom_instructions: The model should output JSON, but custom instructions are already included in the system prompt. Don't append additional JSON instructions.
    - default: let the adapter decide (legacy, do not use for new use cases)
    - unknown: used for cases where the structured output mode is not known (on old models where it wasn't saved). Should lookup best option at runtime.
    """

    default = "default"
    json_schema = "json_schema"
    function_calling_weak = "function_calling_weak"
    function_calling = "function_calling"
    json_mode = "json_mode"
    json_instructions = "json_instructions"
    json_instruction_and_object = "json_instruction_and_object"
    json_custom_instructions = "json_custom_instructions"
    unknown = "unknown"


class FineTuneStatusType(str, Enum):
    """
    The status type of a fine-tune (running, completed, failed, etc).
    """

    unknown = "unknown"  # server error
    pending = "pending"
    running = "running"
    completed = "completed"
    failed = "failed"


class ChatStrategy(str, Enum):
    """Strategy for how a chat is structured."""

    # Single turn, immediately return the answer
    single_turn = "final_only"
    # Two turn, first turn is the thinking, second turn is the answer. Legacy format - used for old fine tunes but not new trains.
    two_message_cot_legacy = "final_and_intermediate"
    # Two turn, first turn is the thinking, second turn is the answer. New format - used for new trains.
    two_message_cot = "two_message_cot"
    # Single turn, with both the thinking and the answer in the same message, using R1-style thinking format in <think> tags
    single_turn_r1_thinking = "final_and_intermediate_r1_compatible"


THINKING_DATA_STRATEGIES: list[ChatStrategy] = [
    ChatStrategy.two_message_cot_legacy,
    ChatStrategy.single_turn_r1_thinking,
    ChatStrategy.two_message_cot,
]


class ModelProviderName(str, Enum):
    """
    Enumeration of supported AI model providers.
    """

    openai = "openai"
    groq = "groq"
    amazon_bedrock = "amazon_bedrock"
    ollama = "ollama"
    openrouter = "openrouter"
    fireworks_ai = "fireworks_ai"
    kiln_fine_tune = "kiln_fine_tune"
    kiln_custom_registry = "kiln_custom_registry"
    openai_compatible = "openai_compatible"
    anthropic = "anthropic"
    gemini_api = "gemini_api"
    azure_openai = "azure_openai"
    huggingface = "huggingface"
    vertex = "vertex"
    together_ai = "together_ai"
    siliconflow_cn = "siliconflow_cn"
<<<<<<< HEAD
    cerebras = "cerebras"
=======
    cerebras = "cerebras"
    docker_model_runner = "docker_model_runner"
>>>>>>> 315777c3
<|MERGE_RESOLUTION|>--- conflicted
+++ resolved
@@ -98,9 +98,5 @@
     vertex = "vertex"
     together_ai = "together_ai"
     siliconflow_cn = "siliconflow_cn"
-<<<<<<< HEAD
     cerebras = "cerebras"
-=======
-    cerebras = "cerebras"
-    docker_model_runner = "docker_model_runner"
->>>>>>> 315777c3
+    docker_model_runner = "docker_model_runner"