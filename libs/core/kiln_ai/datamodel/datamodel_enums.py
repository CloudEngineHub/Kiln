from enum import Enum, IntEnum


class Priority(IntEnum):
    """Defines priority levels for tasks and requirements, where P0 is highest priority."""

    p0 = 0
    p1 = 1
    p2 = 2
    p3 = 3


# Only one rating type for now, but this allows for extensibility if we want to add more in the future
class TaskOutputRatingType(str, Enum):
    """Defines the types of rating systems available for task outputs."""

    five_star = "five_star"
    pass_fail = "pass_fail"
    pass_fail_critical = "pass_fail_critical"
    custom = "custom"


class StructuredOutputMode(str, Enum):
    """
    Enumeration of supported structured output modes.

    - json_schema: request json using API capabilities for json_schema
    - function_calling: request json using API capabilities for function calling
    - json_mode: request json using API's JSON mode, which should return valid JSON, but isn't checking/passing the schema
    - json_instructions: append instructions to the prompt to request json matching the schema. No API capabilities are used. You should have a custom parser on these models as they will be returning strings.
    - json_instruction_and_object: append instructions to the prompt to request json matching the schema. Also request the response as json_mode via API capabilities (returning dictionaries).
    - json_custom_instructions: The model should output JSON, but custom instructions are already included in the system prompt. Don't append additional JSON instructions.
    - default: let the adapter decide (legacy, do not use for new use cases)
    - unknown: used for cases where the structured output mode is not known (on old models where it wasn't saved). Should lookup best option at runtime.
    """

    default = "default"
    json_schema = "json_schema"
    function_calling_weak = "function_calling_weak"
    function_calling = "function_calling"
    json_mode = "json_mode"
    json_instructions = "json_instructions"
    json_instruction_and_object = "json_instruction_and_object"
    json_custom_instructions = "json_custom_instructions"
    unknown = "unknown"


class FineTuneStatusType(str, Enum):
    """
    The status type of a fine-tune (running, completed, failed, etc).
    """

    unknown = "unknown"  # server error
    pending = "pending"
    running = "running"
    completed = "completed"
    failed = "failed"


class ChatStrategy(str, Enum):
    """Strategy for how a chat is structured."""

    # Single turn, immediately return the answer
    single_turn = "final_only"
    # Two turn, first turn is the thinking, second turn is the answer. Legacy format - used for old fine tunes but not new trains.
    two_message_cot_legacy = "final_and_intermediate"
    # Two turn, first turn is the thinking, second turn is the answer. New format - used for new trains.
    two_message_cot = "two_message_cot"
    # Single turn, with both the thinking and the answer in the same message, using R1-style thinking format in <think> tags
    single_turn_r1_thinking = "final_and_intermediate_r1_compatible"


THINKING_DATA_STRATEGIES: list[ChatStrategy] = [
    ChatStrategy.two_message_cot_legacy,
    ChatStrategy.single_turn_r1_thinking,
    ChatStrategy.two_message_cot,
]


class ModelProviderName(str, Enum):
    """
    Enumeration of supported AI model providers.
    """

    openai = "openai"
    groq = "groq"
    amazon_bedrock = "amazon_bedrock"
    ollama = "ollama"
    openrouter = "openrouter"
    fireworks_ai = "fireworks_ai"
    kiln_fine_tune = "kiln_fine_tune"
    kiln_custom_registry = "kiln_custom_registry"
    openai_compatible = "openai_compatible"
    anthropic = "anthropic"
    gemini_api = "gemini_api"
    azure_openai = "azure_openai"
    huggingface = "huggingface"
    vertex = "vertex"
    together_ai = "together_ai"
<<<<<<< HEAD


class KilnMimeType(str, Enum):
    """
    Enumeration of supported mime types.
    """

    # documents
    PDF = "application/pdf"
    CSV = "text/csv"
    TXT = "text/plain"
    HTML = "text/html"
    MD = "text/markdown"

    # images
    PNG = "image/png"
    JPG = "image/jpeg"
    JPEG = "image/jpeg"

    # audio
    MP3 = "audio/mpeg"
    WAV = "audio/wav"
    OGG = "audio/ogg"

    # video
    MP4 = "video/mp4"
    MOV = "video/quicktime"
=======
    siliconflow_cn = "siliconflow_cn"
    cerebras = "cerebras"
    docker_model_runner = "docker_model_runner"
>>>>>>> c8a19921
<|MERGE_RESOLUTION|>--- conflicted
+++ resolved
@@ -97,7 +97,9 @@
     huggingface = "huggingface"
     vertex = "vertex"
     together_ai = "together_ai"
-<<<<<<< HEAD
+    siliconflow_cn = "siliconflow_cn"
+    cerebras = "cerebras"
+    docker_model_runner = "docker_model_runner"
 
 
 class KilnMimeType(str, Enum):
@@ -124,9 +126,4 @@
 
     # video
     MP4 = "video/mp4"
-    MOV = "video/quicktime"
-=======
-    siliconflow_cn = "siliconflow_cn"
-    cerebras = "cerebras"
-    docker_model_runner = "docker_model_runner"
->>>>>>> c8a19921
+    MOV = "video/quicktime"