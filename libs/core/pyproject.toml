--- conflicted
+++ resolved
@@ -41,12 +41,9 @@
     "pillow>=11.1.0",
     "llama-index-vector-stores-lancedb>=0.4.2",
     "mcp[cli]>=1.10.1",
-<<<<<<< HEAD
     "litellm>=1.80.9",
-=======
     "litellm>=1.80.5",
     "typer>=0.9.0",
->>>>>>> 69145b66
 ]
 
 [project.scripts]
