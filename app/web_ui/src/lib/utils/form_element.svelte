--- conflicted
+++ resolved
@@ -216,11 +216,8 @@
         bind:options={fancy_select_options}
         bind:selected={value}
         multi_select={inputType === "multi_select"}
-<<<<<<< HEAD
-        {disabled}
-=======
+        {disabled}
         {empty_label}
->>>>>>> 26f73df7
       />
     {/if}
     {#if inline_error || (inputType === "select" && error_message)}
