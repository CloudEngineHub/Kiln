<script lang="ts">
  import type { OptionGroup } from "./fancy_select_types"
  import { computePosition, autoUpdate, offset } from "@floating-ui/dom"
  import { onMount, onDestroy } from "svelte"

  export let options: OptionGroup[] = []
  export let selected: unknown
  export let empty_label: string = "Select an option"
  export let multi_select: boolean = false

  // Add this variable to track scrollability
  let isMenuScrollable = false
  let menuElement: HTMLElement
  let dropdownElement: HTMLElement
  let selectedElement: HTMLElement
  let scrolling = false
  let scrollInterval: number | null = null
  let focusedIndex = -1
  let listVisible = false
  let cleanupAutoUpdate: (() => void) | null = null
  let mounted = false
  let naturalDropdownHeight: number | null = null
  const id = Math.random().toString(36).substring(2, 15)

  // Search functionality variables
  let searchText = ""
  let isSearching = false
  let searchInputElement: HTMLInputElement

  // Filter options based on search text - supports multi-word searches
  function filterOptions(
    options: OptionGroup[],
    searchText: string,
  ): OptionGroup[] {
    if (!searchText.trim()) {
      return options
    }

    // Split search text into words for flexible matching
    const searchWords = searchText.toLowerCase().trim().split(/\s+/)

    return options
      .map((group) => ({
        ...group,
        options: group.options.filter((option) => {
          const labelText = option.label.toLowerCase()
          const descriptionText = option.description?.toLowerCase() || ""
          const combinedText = labelText + " " + descriptionText

          // Check if all search words are present in the combined text
          return searchWords.every((word) => combinedText.includes(word))
        }),
      }))
      .filter((group) => group.options.length > 0)
  }

  // Computed filtered options based on search
  $: filteredOptions = filterOptions(options, searchText)

  // Reset search when dropdown closes
  $: if (!listVisible) {
    searchText = ""
    isSearching = false
    naturalDropdownHeight = null // Reset cached height when dropdown closes
  }

  // Used for multi select, where we want a typed array of values
  let selected_values: unknown[] = []

  onMount(() => {
    mounted = true
    if (multi_select && Array.isArray(selected)) {
      // Allow the caller to initialize the selected values
      selected_values = selected
    }
  })

  onDestroy(() => {
    stopScroll()
    if (cleanupAutoUpdate) {
      cleanupAutoUpdate()
    }
  })

  // Select a prompt
  function selectOption(option: unknown) {
    if (multi_select) {
      // Deselect if already selected, select if not
      if (selected_values.includes(option)) {
        selected_values = selected_values.filter((value) => value !== option)
      } else {
        selected_values.push(option)
      }
      // Update selected, which is what we expose outside the component
      selected = selected_values
    } else {
      selected = option
    }

    // Delay hiding the dropdown to ensure the click event is fully processed
    setTimeout(() => {
      listVisible = false
    }, 0)
  }

  // Make it reactive, when selected changes, update the selected_values
  $: if (multi_select && selected instanceof Array) {
    selected_values = selected
  }

  // Function to check if menu is scrollable
  function checkIfScrollable() {
    if (menuElement) {
      isMenuScrollable = menuElement.scrollHeight > menuElement.clientHeight
    }
  }

  // Create an action to bind to the menu element
  function scrollableCheck(node: HTMLElement) {
    menuElement = node
    checkIfScrollable()

    // Create a mutation observer to detect content changes
    const observer = new MutationObserver(checkIfScrollable)
    observer.observe(node, { childList: true, subtree: true })

    return {
      destroy() {
        observer.disconnect()
      },
    }
  }

  // Watch for changes to options and recheck scrollability
  $: options, setTimeout(checkIfScrollable, 0)

  // Set up floating UI positioning when dropdown becomes visible
  $: if (listVisible && selectedElement && dropdownElement && mounted) {
    setupFloatingPosition()
  } else if (!listVisible && cleanupAutoUpdate) {
    cleanupAutoUpdate()
    cleanupAutoUpdate = null
  }

  function getEffectiveViewportHeight(element: HTMLElement): number {
    // Check if we're inside a Kiln Dialog.svelte or DaisyUI dialog element
    const dialog = element.closest(".modal-box")
    if (dialog) {
      return dialog.clientHeight
    }

    // Fall back to window height if not in a dialog
    return window.innerHeight
  }

  function setupFloatingPosition() {
    if (!selectedElement || !dropdownElement) return

    const updatePosition = () => {
      computePosition(selectedElement, dropdownElement, {
        placement: "bottom-start",
        strategy: "fixed",
        middleware: [
          offset(2), // Small gap between trigger and dropdown
          // Custom positioning and sizing middleware to handle the 3 cases
          {
            name: "customPositioningAndSizing",
            fn: ({ x, y, rects, elements }) => {
              // Find the effective viewport height - could be constrained by a dialog/modal
              const viewportHeight = getEffectiveViewportHeight(selectedElement)
              const referenceRect = rects.reference
              const padding = 10
              const floatingEl = elements.floating

              // Calculate space below reference element
              const spaceBelow =
                viewportHeight - (referenceRect.y + referenceRect.height) - 2 // 2px gap

              // Get the natural height of the dropdown content (measure only once)
              if (naturalDropdownHeight === null) {
                // First time measuring - temporarily set max height to auto to get natural height
                floatingEl.style.maxHeight = "none"
                naturalDropdownHeight = floatingEl.scrollHeight
              }

              // Calculate width - minimum 300px or reference width, whichever is larger
              const minWidth = 320
              const referenceWidth = referenceRect.width
              const desiredWidth = Math.max(minWidth, referenceWidth)
              const maxWidth = Math.min(
                desiredWidth,
                window.innerWidth - 2 * padding,
              )

              let finalHeight
              let finalY = y

              // CASE 1: Content fits below reference element
              if (naturalDropdownHeight <= spaceBelow) {
                finalHeight = naturalDropdownHeight
                finalY = y // Normal positioning (2px below reference)
                // Add some height for the search input, allowing it to grow downwards. The max-height isn't really used in this case as it will be it's natural height.
                finalHeight = finalHeight + 100
              }
              // CASE 2: Doesn't fit below but shorter than viewport - 20px (padding)
              else if (naturalDropdownHeight <= viewportHeight - 20) {
                finalHeight = naturalDropdownHeight
                // Anchor to bottom of viewport with 10px padding
                finalY = viewportHeight - naturalDropdownHeight - padding
              }
              // CASE 3: Taller than viewport - 20px (padding)
              else {
                finalHeight = viewportHeight - 2 * padding
                // Position from top of viewport with 10px padding
                finalY = padding
              }

              // Set the width of the dropdown
              floatingEl.style.setProperty("--dropdown-width", `${maxWidth}px`)

              // Also set max-height directly on the dropdown element for immediate effect
              floatingEl.style.maxHeight = `${finalHeight}px`

              return { x, y: finalY }
            },
          },
        ],
      }).then(({ x, y }) => {
        Object.assign(dropdownElement.style, {
          left: `${x}px`,
          top: `${y}px`,
          position: "fixed",
        })
      })
    }

    // Initial positioning
    updatePosition()

    // Set up auto-update with proper options for scroll handling
    cleanupAutoUpdate = autoUpdate(
      selectedElement,
      dropdownElement,
      updatePosition,
      {
        // Enable all update triggers for maximum compatibility
        ancestorScroll: true,
        ancestorResize: true,
        elementResize: true,
        layoutShift: true,
        animationFrame: false, // Set to true if you have animations
      },
    )
  }

  // Add scroll functionality when hovering the indicator
  function startScroll() {
    if (!scrolling && isMenuScrollable) {
      scrolling = true
      scrollInterval = window.setInterval(() => {
        if (menuElement) {
          menuElement.scrollTop += 8

          // Stop scrolling if we've reached the bottom
          if (
            menuElement.scrollTop + menuElement.clientHeight >=
            menuElement.scrollHeight
          ) {
            stopScroll()
          }
        }
      }, 20)
    }
  }

  function stopScroll() {
    scrolling = false
    if (scrollInterval !== null) {
      window.clearInterval(scrollInterval)
      scrollInterval = null
    }
  }

  function scrollToFocusedIndex() {
    if (listVisible && menuElement) {
      const optionElement = document.getElementById(
        `option-${id}-${focusedIndex}`,
      )
      if (optionElement) {
        // Check if the element is fully in view
        const menuRect = menuElement.getBoundingClientRect()
        const optionRect = optionElement.getBoundingClientRect()

        const isInView =
          optionRect.top >= menuRect.top && optionRect.bottom <= menuRect.bottom

        // Only scroll if the element is not in view
        if (!isInView) {
          optionElement.scrollIntoView({ block: "nearest" })
        }
      }
    }
  }

  // Handle clear search
  function clearSearch() {
    searchText = ""
    isSearching = false
    focusedIndex = 0
    if (searchInputElement) {
      searchInputElement.blur()
    }
    // Return focus to the main select element so escape key works properly
    if (selectedElement) {
      selectedElement.focus()
    }
  }

  // Handle key input when dropdown is open
  function handleKeyInput(event: KeyboardEvent) {
    // Don't interfere with navigation keys or if we're already focused on search input
    if (isSearching && document.activeElement === searchInputElement) {
      return
    }

    if (
      event.key === "ArrowDown" ||
      event.key === "ArrowUp" ||
      event.key === "Enter" ||
      event.key === "Escape" ||
      event.key === "Tab"
    ) {
      return
    }

    // If it's a printable character, start search mode
    if (
      event.key.length === 1 &&
      !event.ctrlKey &&
      !event.metaKey &&
      !event.altKey
    ) {
      event.preventDefault()
      if (!isSearching) {
        isSearching = true
        searchText = event.key
        focusedIndex = 0
        // Focus the search input after it's rendered
        setTimeout(() => {
          if (searchInputElement) {
            searchInputElement.focus()
          }
        }, 0)
      }
    }
  }

  // Handle click outside to close dropdown
  function handleDocumentClick(event: MouseEvent) {
    if (
      listVisible &&
      selectedElement &&
      !selectedElement.contains(event.target as Node) &&
      dropdownElement &&
      !dropdownElement.contains(event.target as Node)
    ) {
      listVisible = false
    }
  }

  $: if (mounted) {
    if (listVisible) {
      document.addEventListener("click", handleDocumentClick)
      document.addEventListener("keydown", handleKeyInput)
    } else {
      document.removeEventListener("click", handleDocumentClick)
      document.removeEventListener("keydown", handleKeyInput)
    }
  }

  function selectedLabel(
    selected: unknown,
    selected_values: unknown[],
    options: OptionGroup[],
  ) {
    if (multi_select && selected_values.length > 1) {
      return (
        "" +
        selected_values.length +
        " Selected: " +
        selected_values
          .map((value) => {
            const flatOptions = options.flatMap((group) => group.options)
            const selectedOption = flatOptions.find(
              (item) => item.value === value,
            )
            return selectedOption ? selectedOption.label : empty_label
          })
          .join(", ")
      )
    }

    let effective_selected = selected
    if (multi_select) {
      if (selected_values.length === 1) {
        // Use the labeling system for single select if only one is selected
        effective_selected = selected_values[0]
      } else {
        return empty_label
      }
    }

    const flatOptions = options.flatMap((group) => group.options)
    const selectedOption = flatOptions.find(
      (item) => item.value === effective_selected,
    )
    return selectedOption ? selectedOption.label : empty_label
  }
</script>

<div class="dropdown w-full relative">
  <div
    tabindex="0"
    role="listbox"
    class="select select-bordered w-full flex items-center {!listVisible
      ? 'focus:ring-2 focus:ring-offset-2 focus:ring-base-300'
      : ''}"
    bind:this={selectedElement}
    on:click={() => {
      listVisible = true
    }}
    on:blur={(_) => {
      // Only close if focus is not moving to the dropdown
      setTimeout(() => {
        if (
          dropdownElement &&
          !dropdownElement.contains(document.activeElement)
        ) {
          listVisible = false
        }
      }, 0)
    }}
    on:keydown={(event) => {
      if (
        !listVisible &&
        (event.key === "ArrowDown" ||
          event.key === "ArrowUp" ||
          event.key === "Enter")
      ) {
        event.preventDefault()
        listVisible = true
        focusedIndex = 0
        return
      }
      if (event.key === "Escape") {
        event.preventDefault()
        listVisible = false
        return
      }
      if (event.key === "ArrowDown") {
        event.preventDefault()
        focusedIndex = Math.min(
          focusedIndex + 1,
          filteredOptions.flatMap((group) => group.options).length - 1,
        )
        scrollToFocusedIndex()
      } else if (event.key === "ArrowUp") {
        event.preventDefault()
        focusedIndex = Math.max(focusedIndex - 1, 0)
        scrollToFocusedIndex()
      } else if (event.key === "Enter") {
        selectOption(
          filteredOptions.flatMap((group) => group.options)[focusedIndex].value,
        )
      }
    }}
  >
    <span class="truncate">
      {selectedLabel(selected, selected_values, options)}
    </span>
  </div>

  {#if listVisible && mounted}
    {@const first_group_has_label = filteredOptions[0]?.label}
    <div
      bind:this={dropdownElement}
      class="bg-base-100 rounded-box z-[1000] p-2 {first_group_has_label
        ? 'pt-0'
        : ''} shadow border flex flex-col fixed"
      style="width: var(--dropdown-width, {selectedElement?.offsetWidth ||
        0}px);"
    >
      <!-- Search input - only show when searching -->
      {#if isSearching}
        <div
          class="flex items-center gap-2 p-2 border-b border-base-200 bg-base-100 mt-2"
        >
          <input
            bind:this={searchInputElement}
            bind:value={searchText}
            type="text"
            placeholder="Search..."
            class="input input-sm flex-1 focus:outline-none focus:ring-2 focus:ring-primary/50"
            on:keydown={(event) => {
              if (event.key === "Escape") {
                event.preventDefault()
                clearSearch()
              } else if (event.key === "ArrowDown") {
                event.preventDefault()
                focusedIndex = Math.min(
                  focusedIndex + 1,
                  filteredOptions.flatMap((group) => group.options).length - 1,
                )
                scrollToFocusedIndex()
              } else if (event.key === "ArrowUp") {
                event.preventDefault()
                focusedIndex = Math.max(focusedIndex - 1, 0)
                scrollToFocusedIndex()
              } else if (event.key === "Enter") {
                event.preventDefault()
                const flatFiltered = filteredOptions.flatMap(
                  (group) => group.options,
                )
                if (flatFiltered[focusedIndex]) {
                  selectOption(flatFiltered[focusedIndex].value)
                }
              }
            }}
          />
          <button
            type="button"
            class="btn btn-ghost btn-sm btn-square"
            on:click={clearSearch}
          >
            <svg
              xmlns="http://www.w3.org/2000/svg"
              width="16"
              height="16"
              viewBox="0 0 24 24"
              fill="none"
              stroke="currentColor"
              stroke-width="2"
              stroke-linecap="round"
              stroke-linejoin="round"
            >
              <line x1="18" y1="6" x2="6" y2="18"></line>
              <line x1="6" y1="6" x2="18" y2="18"></line>
            </svg>
          </button>
        </div>
      {/if}

      <ul
        class="menu overflow-y-auto overflow-x-hidden flex-nowrap pt-0 mt-2 custom-scrollbar flex-1"
        use:scrollableCheck
      >
        {#each filteredOptions as option, sectionIndex}
          {#if option.label}
            <li class="menu-title pl-1 sticky top-0 bg-white z-10">
              {option.label}
            </li>
          {/if}
          {#each option.options as item, index}
            {@const overallIndex =
              filteredOptions
                .slice(0, sectionIndex)
                .reduce((count, group) => count + group.options.length, 0) +
              index}
            <li id={`option-${id}-${overallIndex}`}>
              <button
                role="option"
                aria-selected={multi_select
                  ? selected_values.includes(item.value)
                  : selected === item.value}
                class="pointer-events-auto flex {focusedIndex === overallIndex
                  ? ' active'
                  : 'hover:bg-transparent'}"
                on:mousedown={(event) => {
                  event.stopPropagation()
                  selectOption(item.value)
                }}
                on:mouseenter={() => {
                  focusedIndex = overallIndex
                }}
              >
                <div class="flex flex-row gap-3 items-center flex-1">
                  {#if multi_select}
                    <input
                      type="checkbox"
                      class="checkbox checkbox-sm no-animation"
                      checked={selected_values.includes(item.value)}
                    />
                  {/if}
                  <div class="flex-grow flex flex-col text-left gap-[1px]">
                    <div class="w-full flex flex-row gap-2 items-center">
                      <div class="flex-grow">
                        {item.label}
                      </div>
                      {#if item.badge}
                        <div
                          class="badge badge-sm px-2 {item.badge_color ===
                          'primary'
                            ? 'badge-primary'
                            : 'badge-ghost'}"
                        >
                          {item.badge}
                        </div>
                      {/if}
                    </div>
                    {#if item.description}
                      <div
<<<<<<< HEAD
                        class="text-xs font-medium text-base-content/40 w-full whitespace-pre-line"
=======
                        class="text-xs font-medium text-base-content/40 w-full line-clamp-3"
>>>>>>> a4bb962d
                      >
                        {item.description}
                      </div>
                    {/if}
                  </div>
                </div>
              </button>
            </li>
          {/each}
        {/each}

        <!-- Show "No results" message when filtering returns empty -->
        {#if isSearching && filteredOptions.length === 0}
          <li class="p-4 text-center text-base-content/60">
            No results found for "{searchText}"
          </li>
        {/if}
      </ul>

      <!-- Scroll indicator - only show if scrollable -->
      {#if isMenuScrollable}
        <div class="h-5">&nbsp;</div>
        <!--svelte-ignore a11y-no-static-element-interactions -->
        <div
          class="absolute bottom-0 left-0 right-0 pointer-events-auto rounded-b-md stroke-[2px] hover:stroke-[4px] border-t border-base-200"
          on:mouseenter={startScroll}
          on:mouseleave={stopScroll}
        >
          <div
            class="bg-gradient-to-b from-transparent to-white w-full flex justify-center items-center py-1 cursor-pointer rounded-b-xl"
          >
            <svg
              xmlns="http://www.w3.org/2000/svg"
              width="16"
              height="16"
              viewBox="0 0 24 24"
              fill="none"
              stroke="currentColor"
              stroke-linecap="round"
              stroke-linejoin="round"
              class="opacity-60"
            >
              <polyline points="6 9 12 15 18 9"></polyline>
            </svg>
          </div>
        </div>
      {/if}
    </div>
  {/if}
</div>

<style>
  /* Custom scrollbar styling */
  .custom-scrollbar::-webkit-scrollbar {
    width: 6px;
  }

  .custom-scrollbar::-webkit-scrollbar-track {
    background: transparent;
  }

  .custom-scrollbar::-webkit-scrollbar-thumb {
    background-color: rgba(115, 115, 115, 0.5);
    border-radius: 20px;
  }

  /* Firefox */
  .custom-scrollbar {
    scrollbar-width: thin;
    scrollbar-color: rgba(115, 115, 115, 0.5) transparent;
  }
</style><|MERGE_RESOLUTION|>--- conflicted
+++ resolved
@@ -609,11 +609,7 @@
                     </div>
                     {#if item.description}
                       <div
-<<<<<<< HEAD
-                        class="text-xs font-medium text-base-content/40 w-full whitespace-pre-line"
-=======
-                        class="text-xs font-medium text-base-content/40 w-full line-clamp-3"
->>>>>>> a4bb962d
+                        class="text-xs font-medium text-base-content/40 w-full line-clamp-3 whitespace-pre-line"
                       >
                         {item.description}
                       </div>
