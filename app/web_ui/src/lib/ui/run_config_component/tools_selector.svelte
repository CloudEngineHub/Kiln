--- conflicted
+++ resolved
@@ -162,16 +162,10 @@
   {#if single_select}
     <FormElement
       id="tools"
-<<<<<<< HEAD
-      label="Tools & Search"
-      inputType="fancy_select"
-      info_description="Select the tools available to the model. The model may or may not choose to use them."
-=======
       {label}
       {description}
       inputType="fancy_select"
       {info_description}
->>>>>>> 95de2115
       bind:value={single_select_selected_tool}
       fancy_select_options={get_tool_options($available_tools[project_id])}
       empty_state_message={$available_tools[project_id] === undefined
