<script lang="ts">
  import InfoTooltip from "./info_tooltip.svelte"
  import type { UiProperty } from "./property_list"

  export let properties: UiProperty[]
  export let title: string | null = null
</script>

<<<<<<< HEAD
<div>
  {#if title}
    <div class="text-xl font-bold mb-4">{title}</div>
  {/if}
  <div class="grid grid-cols-[auto,1fr] gap-y-2 gap-x-4 text-sm 2xl:text-base">
    {#each properties || [] as property}
      <div class="flex items-center">
        {property.name}
        {#if property.tooltip}
          <InfoTooltip tooltip_text={property.tooltip} />
        {/if}
      </div>
      <div class="flex items-center text-gray-500 overflow-x-hidden">
        {#if property.link}
          <a href={property.link} class="link">{property.value}</a>
        {:else}
          {property.value}
        {/if}
      </div>
    {/each}
  </div>
=======
<div class="text-xl font-bold mb-4">{title}</div>
<div class="grid grid-cols-[auto,1fr] gap-y-2 gap-x-4 text-sm 2xl:text-base">
  {#each properties || [] as property}
    <div class="flex items-center">
      {property.name}
      {#if property.tooltip}
        <InfoTooltip tooltip_text={property.tooltip} />
      {/if}
    </div>
    <div
      class="flex items-center overflow-x-hidden {property.error
        ? 'text-error'
        : 'text-gray-500'}"
    >
      {#if property.link}
        <a href={property.link} class="link">{property.value}</a>
      {:else}
        {property.value}
      {/if}
    </div>
  {/each}
>>>>>>> acbedb4f
</div><|MERGE_RESOLUTION|>--- conflicted
+++ resolved
@@ -6,7 +6,6 @@
   export let title: string | null = null
 </script>
 
-<<<<<<< HEAD
 <div>
   {#if title}
     <div class="text-xl font-bold mb-4">{title}</div>
@@ -19,7 +18,11 @@
           <InfoTooltip tooltip_text={property.tooltip} />
         {/if}
       </div>
-      <div class="flex items-center text-gray-500 overflow-x-hidden">
+      <div
+        class="flex items-center overflow-x-hidden {property.error
+          ? 'text-error'
+          : 'text-gray-500'}"
+      >
         {#if property.link}
           <a href={property.link} class="link">{property.value}</a>
         {:else}
@@ -28,27 +31,4 @@
       </div>
     {/each}
   </div>
-=======
-<div class="text-xl font-bold mb-4">{title}</div>
-<div class="grid grid-cols-[auto,1fr] gap-y-2 gap-x-4 text-sm 2xl:text-base">
-  {#each properties || [] as property}
-    <div class="flex items-center">
-      {property.name}
-      {#if property.tooltip}
-        <InfoTooltip tooltip_text={property.tooltip} />
-      {/if}
-    </div>
-    <div
-      class="flex items-center overflow-x-hidden {property.error
-        ? 'text-error'
-        : 'text-gray-500'}"
-    >
-      {#if property.link}
-        <a href={property.link} class="link">{property.value}</a>
-      {:else}
-        {property.value}
-      {/if}
-    </div>
-  {/each}
->>>>>>> acbedb4f
 </div>