<script lang="ts">
  import { client } from "$lib/api_client"
  import { KilnError, createKilnError } from "$lib/utils/error_handlers"
  import { onMount, tick } from "svelte"
  import type { StructuredOutputMode, AvailableModels } from "$lib/types"
  import {
    load_available_prompts,
    load_available_models,
    available_model_details,
    available_models,
    current_task,
    load_task,
  } from "$lib/stores"
  import Dialog from "$lib/ui/dialog.svelte"
  import AvailableModelsDropdown from "../../../../../run/available_models_dropdown.svelte"
  import PromptTypeSelector from "../../../../../run/prompt_type_selector.svelte"
  import Collapse from "$lib/ui/collapse.svelte"
  import RunOptions from "$lib/ui/run_options.svelte"
  import type { TaskRunConfig } from "$lib/types"
  import posthog from "posthog-js"

  export let project_id: string
  export let task_id: string
  export let run_method_added: (task_run_config: TaskRunConfig) => void

  onMount(async () => {
    // Wait for page params to load
    await tick()
    // Wait for these 3 to load, as they are needed for better labels. Usually already cached and instant.
    await Promise.all([
      load_available_prompts(),
      load_available_models(),
      load_task(project_id, task_id),
    ])
  })

  let task_run_config_model_name = ""
  let task_run_config_provider_name = ""
  let task_run_config_prompt_method = "simple_prompt_builder"
  let task_run_config_long_prompt_name_provider = ""
  let task_run_config_temperature: number
  let task_run_config_top_p: number
  let task_run_config_structured_output_mode: StructuredOutputMode
  let task_run_config_tools: string[] = []
  $: requires_tool_support = task_run_config_tools.length > 0

  // Update structured_output_mode when model changes
  $: update_structured_output_mode(
    task_run_config_model_name,
    task_run_config_provider_name,
    $available_models,
  )
  function update_structured_output_mode(
    model_name: string,
    provider: string,
    available_models: AvailableModels[],
  ) {
    task_run_config_structured_output_mode =
      available_model_details(model_name, provider, available_models)
        ?.structured_output_mode || "default"
  }

  let add_task_config_dialog: Dialog | null = null
  let add_task_config_error: KilnError | null = null
  async function add_task_config(): Promise<boolean> {
    add_task_config_error = null

    if (
      !task_run_config_model_name ||
      !task_run_config_provider_name ||
      !task_run_config_prompt_method
    ) {
      add_task_config_error = new KilnError("Missing required fields", null)
      return false
    }

    try {
      const { error, data } = await client.POST(
        "/api/projects/{project_id}/tasks/{task_id}/task_run_config",
        {
          params: {
            path: {
              project_id,
              task_id,
            },
          },
          body: {
            run_config_properties: {
              model_name: task_run_config_model_name,
              // @ts-expect-error not checking types here, server will check them
              model_provider_name: task_run_config_provider_name,
              prompt_id: task_run_config_prompt_method,
              temperature: task_run_config_temperature,
              top_p: task_run_config_top_p,
              structured_output_mode: task_run_config_structured_output_mode,
              tools_config: {
                tools: task_run_config_tools,
              },
            },
          },
        },
      )
      if (error) {
        throw error
      }
      posthog.capture("add_run_method", {
        model_name: task_run_config_model_name,
        provider_name: task_run_config_provider_name,
        prompt_method: task_run_config_prompt_method,
      })
      // Load the updated list of task run configs after success
      if (run_method_added) {
        run_method_added(data)
      }
    } catch (error) {
      add_task_config_error = createKilnError(error)
      return false
    }
    return true
  }

  export function show() {
    add_task_config_error = null
    add_task_config_dialog?.show()
  }
</script>

<Dialog
  bind:this={add_task_config_dialog}
  title="Add a Task Run Method"
  action_buttons={[
    {
      label: "Cancel",
      isCancel: true,
    },
    {
      label: "Create",
      isPrimary: true,
      asyncAction: add_task_config,
    },
  ]}
>
  <h4 class="text-sm text-gray-500">
    Define a method of running this task (model+prompt).
  </h4>
  <h4 class="text-sm text-gray-500 mt-1">
    Your evaluator can compare multiple run methods to find which one produces
    the highest scores on your eval dataset.
  </h4>
  <div class="flex flex-col gap-2 pt-6">
    <AvailableModelsDropdown
      bind:model_name={task_run_config_model_name}
      bind:provider_name={task_run_config_provider_name}
      bind:model={task_run_config_long_prompt_name_provider}
      bind:requires_tool_support
    />
    <PromptTypeSelector
      bind:prompt_method={task_run_config_prompt_method}
      bind:linked_model_selection={task_run_config_long_prompt_name_provider}
    />
    <Collapse title="Advanced Options">
      <RunOptions
        bind:tools={task_run_config_tools}
        bind:temperature={task_run_config_temperature}
        bind:top_p={task_run_config_top_p}
        bind:structured_output_mode={task_run_config_structured_output_mode}
        has_structured_output={!!$current_task?.output_json_schema}
        {project_id}
<<<<<<< HEAD
=======
        {task_id}
>>>>>>> b05ad765
      />
    </Collapse>
    {#if add_task_config_error}
      <div class="text-error text-sm">
        {add_task_config_error.getMessage() || "An unknown error occurred"}
      </div>
    {/if}
  </div>
</Dialog><|MERGE_RESOLUTION|>--- conflicted
+++ resolved
@@ -166,10 +166,7 @@
         bind:structured_output_mode={task_run_config_structured_output_mode}
         has_structured_output={!!$current_task?.output_json_schema}
         {project_id}
-<<<<<<< HEAD
-=======
         {task_id}
->>>>>>> b05ad765
       />
     </Collapse>
     {#if add_task_config_error}
