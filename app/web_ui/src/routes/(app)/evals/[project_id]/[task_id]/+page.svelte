<script lang="ts">
  import AppPage from "../../../app_page.svelte"
  import EmptyEvaluator from "./empty_eval.svelte"
  import type { Eval } from "$lib/types"
  import { client } from "$lib/api_client"
  import { KilnError, createKilnError } from "$lib/utils/error_handlers"
  import { onMount, tick } from "svelte"
  import { goto } from "$app/navigation"
  import { page } from "$app/stores"
  import {
    model_info,
    load_model_info,
    model_name,
    prompt_name_from_id,
    current_task_prompts,
    get_task_composite_id,
  } from "$lib/stores"
  import {
    load_task_run_configs,
    run_configs_by_task_composite_id,
  } from "$lib/stores/run_configs_store"
  import { prompt_link } from "$lib/utils/link_builder"

  $: project_id = $page.params.project_id
  $: task_id = $page.params.task_id
  $: current_task_run_configs =
    $run_configs_by_task_composite_id[
      get_task_composite_id(project_id, task_id)
    ] || null

  let evals: Eval[] | null = null
  let evals_error: KilnError | null = null
  let evals_loading = true

  $: is_empty = !evals || evals.length == 0
  $: sorted_evals = (
    evals
      ? [...evals].sort((a, b) => {
          // First sort by favorite status
          const favDiff = Number(b.favourite) - Number(a.favourite)
          if (favDiff !== 0) return favDiff
          // If favorite status is the same, sort by ID
          return (a.id || "").localeCompare(b.id || "")
        })
      : []
  ) as Eval[]

  onMount(async () => {
    // Wait for params to load
    await tick()
    // Usually cached and fast
    load_model_info()
    // Load the evals and run configs in parallel
    await Promise.all([get_evals(), get_task_run_configs()])
  })

  let run_configs_error: KilnError | null = null
  let run_configs_loading = true

  async function get_task_run_configs() {
    run_configs_loading = true
    try {
      await load_task_run_configs(project_id, task_id)
    } catch (err) {
      run_configs_error = createKilnError(err)
    } finally {
      run_configs_loading = false
    }
  }

  async function get_evals() {
    try {
      evals_loading = true
      const { data, error } = await client.GET(
        "/api/projects/{project_id}/tasks/{task_id}/evals",
        {
          params: {
            path: {
              project_id,
              task_id,
            },
          },
        },
      )
      if (error) {
        throw error
      }
      evals = data
    } catch (error) {
      evals_error = createKilnError(error)
    } finally {
      evals_loading = false
    }
  }

  let toggle_eval_favourite_error: KilnError | null = null

  $: loading = evals_loading || run_configs_loading
  $: error = evals_error || toggle_eval_favourite_error || run_configs_error

  async function toggle_eval_favourite(evaluator: Eval) {
    try {
      if (!evaluator.id) {
        throw new Error("Eval ID is required")
      }
      const new_fav_state = !evaluator.favourite
      const { data, error } = await client.PATCH(
        "/api/projects/{project_id}/tasks/{task_id}/eval/{eval_id}/fav",
        {
          params: {
            path: { project_id, task_id, eval_id: evaluator.id },
          },
          body: { favourite: new_fav_state },
        },
      )
      if (error) {
        throw error
      }
      evaluator.favourite = data.favourite
      // Trigger reactivity
      evals = evals
    } catch (error) {
      toggle_eval_favourite_error = createKilnError(error)
    }
  }
</script>

<AppPage
  title="Evals"
  subtitle="Evaluate the quality of your prompts, models and tunes"
  sub_subtitle={is_empty ? undefined : "Read the Docs"}
  sub_subtitle_link="https://docs.kiln.tech/docs/evaluations"
  action_buttons={is_empty
    ? []
    : [
        {
          label: "New Evaluator",
          href: `/evals/${project_id}/${task_id}/create_evaluator`,
          primary: true,
        },
      ]}
>
  {#if loading}
    <div class="w-full min-h-[50vh] flex justify-center items-center">
      <div class="loading loading-spinner loading-lg"></div>
    </div>
  {:else if is_empty}
    <div class="flex flex-col items-center justify-center min-h-[60vh]">
      <EmptyEvaluator {project_id} {task_id} />
    </div>
  {:else if error}
    <div
      class="w-full min-h-[50vh] flex flex-col justify-center items-center gap-2"
    >
      <div class="font-medium">Error</div>
      <div class="text-error text-sm">
        {error.getMessage() || "An unknown error occurred"}
      </div>
    </div>
  {:else if evals}
    <a href={`/evals/${project_id}/${task_id}/compare`} class="group">
      <div class="card border p-3 mb-4 rounded-md hover:bg-gray-50">
        <div class="flex flex-row gap-4 items-center">
          <div class="rounded-lg bg-blue-50 p-4">
            <svg
              class="h-12 aspect-760/621"
              viewBox="0 0 760 621"
              fill="none"
              xmlns="http://www.w3.org/2000/svg"
            >
              <g clip-path="url(#clip0_1603_4)">
                <rect
                  x="10"
                  y="10"
                  width="740"
                  height="601"
                  rx="25"
                  fill="white"
                  stroke="#628BD9"
                  stroke-width="20"
                />
                <line
                  x1="137"
                  y1="90.9778"
                  x2="137.999"
                  y2="541.978"
                  stroke="#628BD9"
                  stroke-width="20"
                />
                <line
                  x1="656"
                  y1="490"
                  x2="82"
                  y2="490"
                  stroke="#628BD9"
                  stroke-width="20"
                />
                <circle cx="352" cy="241" r="28" fill="#628BD9" />
                <circle cx="473" cy="317" r="28" fill="#628BD9" />
                <circle cx="564" cy="153" r="28" fill="#628BD9" />
                <circle cx="232" cy="384" r="28" fill="#628BD9" />
              </g>
              <defs>
                <clipPath id="clip0_1603_4">
                  <rect width="760" height="621" fill="white" />
                </clipPath>
              </defs>
            </svg>
          </div>

          <div class="flex-grow flex flex-col text-sm justify-center">
            <span class="font-medium text-base"
              >Compare Models, Prompts and Fine-Tunes</span
            >
            <span class="text-sm font-light mt-1"
              >Find the best way to run this task by comparing models, prompts
              and fine-tunes using evals, cost and performance.</span
            >
            <button
              class="btn btn-xs btn-outline w-fit px-6 mt-2 group-hover:bg-secondary group-hover:text-secondary-content"
              >Compare Run Configurations</button
            >
          </div>
        </div>
      </div>
    </a>

    <div class="text-xl font-bold mt-8 mb-2">All Evals</div>
    <div class="overflow-x-auto rounded-lg border">
      <table class="table">
        <thead>
          <tr>
            <th></th>
            <th>Eval Name</th>
            <th>Description</th>
<<<<<<< HEAD
=======
            <th>Default Run Configuration</th>
>>>>>>> a64eda36
          </tr>
        </thead>
        <tbody>
          {#each sorted_evals as evaluator}
<<<<<<< HEAD
=======
            {@const run_config = current_task_run_configs?.find(
              (run_config) => run_config.id === evaluator.current_run_config_id,
            )}
            {@const prompt_href = run_config?.run_config_properties.prompt_id
              ? prompt_link(
                  project_id,
                  task_id,
                  run_config.run_config_properties.prompt_id,
                )
              : undefined}
            {@const prompt_name =
              run_config?.prompt?.name ||
              prompt_name_from_id(
                run_config?.run_config_properties.prompt_id || "",
                $current_task_prompts,
              )}
>>>>>>> a64eda36
            <tr
              class="hover cursor-pointer"
              on:click={() => {
                goto(`/evals/${project_id}/${task_id}/${evaluator.id}`)
              }}
            >
              <td class="pr-0">
                <button
                  class="mask mask-star-2 h-5 w-5 pt-1 {evaluator.favourite
                    ? 'bg-amber-300 hover:bg-amber-400'
                    : 'bg-gray-300 hover:bg-gray-400'}"
                  on:click={(event) => {
                    event.stopPropagation()
                    toggle_eval_favourite(evaluator)
                  }}
                ></button>
              </td>
              <td> {evaluator.name} </td>
              <td> {evaluator.description} </td>
<<<<<<< HEAD
=======
              <td>
                {#if run_config}
                  <div
                    class="grid grid-cols-[auto_1fr] gap-y-1 gap-x-4 lg:min-w-[260px]"
                  >
                    <div>Model:</div>
                    <div class="text-gray-500">
                      {model_name(
                        run_config.run_config_properties.model_name,
                        $model_info,
                      )}
                    </div>
                    <div>Prompt:</div>
                    <div class="text-gray-500">
                      {#if prompt_href}
                        <a href={prompt_href} class="link">{prompt_name}</a>
                      {:else}
                        {prompt_name}
                      {/if}
                    </div>
                  </div>
                {:else}
                  <div class="text-gray-500">N/A</div>
                {/if}
              </td>
>>>>>>> a64eda36
            </tr>
          {/each}
        </tbody>
      </table>
    </div>
  {/if}
</AppPage><|MERGE_RESOLUTION|>--- conflicted
+++ resolved
@@ -7,26 +7,11 @@
   import { onMount, tick } from "svelte"
   import { goto } from "$app/navigation"
   import { page } from "$app/stores"
-  import {
-    model_info,
-    load_model_info,
-    model_name,
-    prompt_name_from_id,
-    current_task_prompts,
-    get_task_composite_id,
-  } from "$lib/stores"
-  import {
-    load_task_run_configs,
-    run_configs_by_task_composite_id,
-  } from "$lib/stores/run_configs_store"
-  import { prompt_link } from "$lib/utils/link_builder"
+  import { load_model_info } from "$lib/stores"
+  import { load_task_run_configs } from "$lib/stores/run_configs_store"
 
   $: project_id = $page.params.project_id
   $: task_id = $page.params.task_id
-  $: current_task_run_configs =
-    $run_configs_by_task_composite_id[
-      get_task_composite_id(project_id, task_id)
-    ] || null
 
   let evals: Eval[] | null = null
   let evals_error: KilnError | null = null
@@ -233,33 +218,10 @@
             <th></th>
             <th>Eval Name</th>
             <th>Description</th>
-<<<<<<< HEAD
-=======
-            <th>Default Run Configuration</th>
->>>>>>> a64eda36
           </tr>
         </thead>
         <tbody>
           {#each sorted_evals as evaluator}
-<<<<<<< HEAD
-=======
-            {@const run_config = current_task_run_configs?.find(
-              (run_config) => run_config.id === evaluator.current_run_config_id,
-            )}
-            {@const prompt_href = run_config?.run_config_properties.prompt_id
-              ? prompt_link(
-                  project_id,
-                  task_id,
-                  run_config.run_config_properties.prompt_id,
-                )
-              : undefined}
-            {@const prompt_name =
-              run_config?.prompt?.name ||
-              prompt_name_from_id(
-                run_config?.run_config_properties.prompt_id || "",
-                $current_task_prompts,
-              )}
->>>>>>> a64eda36
             <tr
               class="hover cursor-pointer"
               on:click={() => {
@@ -279,34 +241,6 @@
               </td>
               <td> {evaluator.name} </td>
               <td> {evaluator.description} </td>
-<<<<<<< HEAD
-=======
-              <td>
-                {#if run_config}
-                  <div
-                    class="grid grid-cols-[auto_1fr] gap-y-1 gap-x-4 lg:min-w-[260px]"
-                  >
-                    <div>Model:</div>
-                    <div class="text-gray-500">
-                      {model_name(
-                        run_config.run_config_properties.model_name,
-                        $model_info,
-                      )}
-                    </div>
-                    <div>Prompt:</div>
-                    <div class="text-gray-500">
-                      {#if prompt_href}
-                        <a href={prompt_href} class="link">{prompt_name}</a>
-                      {:else}
-                        {prompt_name}
-                      {/if}
-                    </div>
-                  </div>
-                {:else}
-                  <div class="text-gray-500">N/A</div>
-                {/if}
-              </td>
->>>>>>> a64eda36
             </tr>
           {/each}
         </tbody>
