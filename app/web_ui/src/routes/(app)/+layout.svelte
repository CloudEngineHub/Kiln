--- conflicted
+++ resolved
@@ -51,13 +51,9 @@
     } else if (path_start("/evals", $page.url.pathname)) {
       section = Section.Evals
     } else if (path_start("/docs", $page.url.pathname)) {
-<<<<<<< HEAD
       section = Section.Documents
-=======
-      section = Section.DocumentsMain
     } else if (path_start("/models", $page.url.pathname)) {
       section = Section.Models
->>>>>>> a3a7abf0
     } else {
       section = Section.None
     }
