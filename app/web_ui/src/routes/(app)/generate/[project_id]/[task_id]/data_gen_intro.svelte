<script lang="ts">
  import Intro from "$lib/ui/intro.svelte"
  import { client } from "$lib/api_client"
  import { createKilnError, KilnError } from "$lib/utils/error_handlers"
  import type { Eval, FinetuneDatasetInfo } from "$lib/types"
  import Dialog from "$lib/ui/dialog.svelte"
<<<<<<< HEAD
  import MultiIntro from "$lib/ui/multi_intro.svelte"
=======
  import { onMount } from "svelte"
>>>>>>> acbedb4f

  export let generate_subtopics: () => void
  export let generate_samples: () => void
  export let project_id: string
  export let task_id: string
  export let is_setup: boolean

  onMount(async () => {
    load_finetune_dataset_info()
  })

  export let on_setup:
    | ((
        gen_type: "training" | "eval",
        template_id: string | null,
        eval_id: string | null,
        project_id: string,
        task_id: string,
        splits: Record<string, number>,
      ) => void)
    | undefined = undefined

  let evals_dialog: Dialog | null = null
  let evals_loading: boolean = false
  let evals: Eval[] = []
  let evals_error: KilnError | null = null
  async function get_evals() {
    try {
      evals_loading = true
      evals_error = null
      const { data, error } = await client.GET(
        "/api/projects/{project_id}/tasks/{task_id}/evals",
        {
          params: {
            path: {
              project_id,
              task_id,
            },
          },
        },
      )
      if (error) {
        throw error
      }
      evals = data
    } catch (error) {
      evals_error = createKilnError(error)
    } finally {
      evals_loading = false
    }
  }

  function show_evals_dialog() {
    evals_dialog?.show()
    get_evals()
  }

  function select_eval(evaluator: Eval) {
    const eval_set_filter_id = evaluator.eval_set_filter_id
    const eval_configs_filter_id = evaluator.eval_configs_filter_id
    const splits: Record<string, number> = {}
    if (
      eval_set_filter_id.startsWith("tag::") &&
      eval_configs_filter_id.startsWith("tag::")
    ) {
      const eval_set_tag = eval_set_filter_id.split("::")[1]
      const eval_configs_tag = eval_configs_filter_id.split("::")[1]
      splits[eval_set_tag] = 0.8
      splits[eval_configs_tag] = 0.2
    } else {
      alert(
        "We can't generate synthetic data for this eval as it's eval sets are not defined by tag filters. Select an eval which uses tags to define eval sets.",
      )
      return
    }
    const eval_id = project_id + "::" + task_id + "::" + (evaluator.id ?? "")
    const template_id = evaluator.template ?? null

    on_setup?.("eval", template_id, eval_id, project_id, task_id, splits)

    evals_dialog?.close()
  }

  let fine_tuning_dialog: Dialog | null = null
  let finetune_dataset_info_loading: boolean = false
  let finetune_dataset_info_error: KilnError | null = null
  let finetuning_tags: Record<string, number> = {}

  async function load_finetune_dataset_info() {
    try {
      finetune_dataset_info_loading = true
      finetune_dataset_info_error = null
      if (!project_id || !task_id) {
        throw new Error("Project or task ID not set.")
      }
      const { data: finetune_dataset_info_response, error: get_error } =
        await client.GET(
          "/api/projects/{project_id}/tasks/{task_id}/finetune_dataset_info",
          {
            params: {
              path: {
                project_id,
                task_id,
              },
            },
          },
        )
      if (get_error) {
        throw get_error
      }
      if (!finetune_dataset_info_response) {
        throw new Error("Invalid response from server")
      }
      finetuning_tags = generate_fine_tuning_tags(
        finetune_dataset_info_response,
      )
    } catch (e) {
      if (e instanceof Error && e.message.includes("Load failed")) {
        finetune_dataset_info_error = new KilnError(
          "Could not load fine-tune dataset info.",
          null,
        )
      } else {
        finetune_dataset_info_error = createKilnError(e)
      }
    } finally {
      finetune_dataset_info_loading = false
    }
  }

  async function show_fine_tuning_dialog() {
    // Special case: if loading or there is an error, show the dialog as it can handle these states. Usually it would alread be loaded by now since it's called onMount.
    if (finetune_dataset_info_loading || finetune_dataset_info_error) {
      fine_tuning_dialog?.show()
      return
    }

    const keys = Object.keys(finetuning_tags)
    if (keys.length === 1 && keys[0] === "fine_tune_data") {
      // Special case: there is only one tag, and it's the fine_tune_data tag.
      // We don't need to show the dialog, just generate the data.
      generate_fine_tuning_data_for_tag("fine_tune_data")
    } else {
      fine_tuning_dialog?.show()
    }
  }

  function generate_fine_tuning_data_for_tag(tag: string) {
    const splits: Record<string, number> = {}
    splits[tag] = 1.0
    on_setup?.("training", "fine_tuning", null, project_id, task_id, splits)
    fine_tuning_dialog?.close()
  }

  function generate_fine_tuning_tags(dataset_info: FinetuneDatasetInfo | null) {
    // Always include the fine_tune_data tag, even if zero
    let tags: Record<string, number> = {
      fine_tune_data: 0,
    }
    for (const tag of dataset_info?.finetune_tags || []) {
      tags[tag.tag] = tag.count
    }
    tags = Object.fromEntries(Object.entries(tags).sort((a, b) => b[1] - a[1]))
    return tags
  }
</script>

<div class="flex flex-col md:flex-row gap-32 justify-center items-center">
  {#if is_setup}
    <div class="flex flex-col items-center justify-center min-h-[50vh] mt-12">
      <Intro
        title="Generate Data"
        description_paragraphs={[]}
        action_buttons={[
          {
            label: "Add Topics",
            onClick: () => generate_subtopics(),
            is_primary: true,
          },
          {
            label: "Generate Model Inputs",
            onClick: () => generate_samples(),
            is_primary: false,
          },
        ]}
      >
        <div slot="description">
          Adding topics will help generate diverse data. They can be nested,
          forming a topic tree. <a
            href="https://docs.kiln.tech/docs/synthetic-data-generation#topic-tree-data-generation"
            target="_blank"
            class="link">Guide</a
          >.
        </div>
        <div slot="icon">
          <!-- Uploaded to: SVG Repo, www.svgrepo.com, Generator: SVG Repo Mixer Tools -->
          <svg
            class="w-12 h-12"
            viewBox="0 0 24 24"
            fill="none"
            xmlns="http://www.w3.org/2000/svg"
          >
            <path
              d="M22 10.5V12C22 16.714 22 19.0711 20.5355 20.5355C19.0711 22 16.714 22 12 22C7.28595 22 4.92893 22 3.46447 20.5355C2 19.0711 2 16.714 2 12C2 7.28595 2 4.92893 3.46447 3.46447C4.92893 2 7.28595 2 12 2H13.5"
              stroke="currentColor"
              stroke-width="1.5"
              stroke-linecap="round"
            />
            <path
              d="M16.652 3.45506L17.3009 2.80624C18.3759 1.73125 20.1188 1.73125 21.1938 2.80624C22.2687 3.88124 22.2687 5.62415 21.1938 6.69914L20.5449 7.34795M16.652 3.45506C16.652 3.45506 16.7331 4.83379 17.9497 6.05032C19.1662 7.26685 20.5449 7.34795 20.5449 7.34795M16.652 3.45506L10.6872 9.41993C10.2832 9.82394 10.0812 10.0259 9.90743 10.2487C9.70249 10.5114 9.52679 10.7957 9.38344 11.0965C9.26191 11.3515 9.17157 11.6225 8.99089 12.1646L8.41242 13.9M20.5449 7.34795L14.5801 13.3128C14.1761 13.7168 13.9741 13.9188 13.7513 14.0926C13.4886 14.2975 13.2043 14.4732 12.9035 14.6166C12.6485 14.7381 12.3775 14.8284 11.8354 15.0091L10.1 15.5876M10.1 15.5876L8.97709 15.9619C8.71035 16.0508 8.41626 15.9814 8.21744 15.7826C8.01862 15.5837 7.9492 15.2897 8.03811 15.0229L8.41242 13.9M10.1 15.5876L8.41242 13.9"
              stroke="currentColor"
              stroke-width="1.5"
            />
          </svg>
        </div>
      </Intro>
    </div>
  {:else}
    <MultiIntro
      intros={[
        {
          title: "Evals",
          description:
            "Generate data to evaluate model performance, including edge cases and challenging scenarios.",
          action_buttons: [
            {
              label: "Generate Eval Data",
              handler: show_evals_dialog,
              primary: true,
            },
          ],
        },
        {
<<<<<<< HEAD
          title: "Fine-Tuning",
          description:
            "Generate high-quality, diverse training examples for fine-tuning.",
          action_buttons: [
            {
              label: "Generate Fine-Tuning Data",
              handler: show_fine_tuning_dialog,
              primary: true,
            },
          ],
=======
          label: "Generate Without Topics",
          onClick: () => generate_samples(),
          is_primary: false,
>>>>>>> acbedb4f
        },
      ]}
    >
      <div slot="image-0">
        <!-- Uploaded to: SVG Repo, www.svgrepo.com, Generator: SVG Repo Mixer Tools -->
        <svg
          class="w-12 h-12"
          viewBox="0 0 24 24"
          fill="none"
          xmlns="http://www.w3.org/2000/svg"
        >
          <path
            d="M2 12C2 7.28595 2 4.92893 3.46447 3.46447C4.92893 2 7.28595 2 12 2C16.714 2 19.0711 2 20.5355 3.46447C22 4.92893 22 7.28595 22 12C22 16.714 22 19.0711 20.5355 20.5355C19.0711 22 16.714 22 12 22C7.28595 22 4.92893 22 3.46447 20.5355C2 19.0711 2 16.714 2 12Z"
            stroke="#1C274C"
            stroke-width="1.5"
          />
          <path
            d="M6 15.8L7.14286 17L10 14"
            stroke="#1C274C"
            stroke-width="1.5"
            stroke-linecap="round"
            stroke-linejoin="round"
          />
          <path
            d="M6 8.8L7.14286 10L10 7"
            stroke="#1C274C"
            stroke-width="1.5"
            stroke-linecap="round"
            stroke-linejoin="round"
          />
          <path
            d="M13 9L18 9"
            stroke="#1C274C"
            stroke-width="1.5"
            stroke-linecap="round"
          />
          <path
            d="M13 16L18 16"
            stroke="#1C274C"
            stroke-width="1.5"
            stroke-linecap="round"
          />
        </svg>
      </div>
      <div slot="image-1">
        <!-- Uploaded to: SVG Repo, www.svgrepo.com, Generator: SVG Repo Mixer Tools -->
        <svg
          class="w-12 h-12"
          viewBox="0 0 24 24"
          fill="none"
          xmlns="http://www.w3.org/2000/svg"
        >
          <circle
            cx="12"
            cy="12"
            r="2"
            transform="rotate(180 12 12)"
            stroke="currentColor"
            stroke-width="1.5"
          />
          <circle
            cx="20"
            cy="14"
            r="2"
            transform="rotate(180 20 14)"
            stroke="currentColor"
            stroke-width="1.5"
          />
          <circle
            cx="2"
            cy="2"
            r="2"
            transform="matrix(-1 8.74228e-08 8.74228e-08 1 6 8)"
            stroke="currentColor"
            stroke-width="1.5"
          />
          <path
            d="M12 8L12 5"
            stroke="currentColor"
            stroke-width="1.5"
            stroke-linecap="round"
          />
          <path
            d="M20 10L20 5"
            stroke="currentColor"
            stroke-width="1.5"
            stroke-linecap="round"
          />
          <path
            d="M4 14L4 19"
            stroke="currentColor"
            stroke-width="1.5"
            stroke-linecap="round"
          />
          <path
            d="M12 19L12 16"
            stroke="currentColor"
            stroke-width="1.5"
            stroke-linecap="round"
          />
          <path
            d="M20 19L20 18"
            stroke="currentColor"
            stroke-width="1.5"
            stroke-linecap="round"
          />
          <path
            d="M4 5L4 6"
            stroke="currentColor"
            stroke-width="1.5"
            stroke-linecap="round"
          />
        </svg>
      </div>
<<<<<<< HEAD
    </MultiIntro>
=======
    </Intro>
  {:else}
    <div class="flex justify-center">
      <div
        class="grid grid-cols-2 gap-x-32 gap-y-4 items-start font-light text-sm"
        style="grid-template-columns: 270px 270px;"
      >
        <!-- Icons Row -->
        <div class="text-center">
          <div class="flex justify-center">
            <!-- Uploaded to: SVG Repo, www.svgrepo.com, Generator: SVG Repo Mixer Tools -->
            <svg
              class="w-10 h-10"
              viewBox="0 0 24 24"
              fill="none"
              xmlns="http://www.w3.org/2000/svg"
            >
              <path
                d="M2 12C2 7.28595 2 4.92893 3.46447 3.46447C4.92893 2 7.28595 2 12 2C16.714 2 19.0711 2 20.5355 3.46447C22 4.92893 22 7.28595 22 12C22 16.714 22 19.0711 20.5355 20.5355C19.0711 22 16.714 22 12 22C7.28595 22 4.92893 22 3.46447 20.5355C2 19.0711 2 16.714 2 12Z"
                stroke="#1C274C"
                stroke-width="1.5"
              />
              <path
                d="M6 15.8L7.14286 17L10 14"
                stroke="#1C274C"
                stroke-width="1.5"
                stroke-linecap="round"
                stroke-linejoin="round"
              />
              <path
                d="M6 8.8L7.14286 10L10 7"
                stroke="#1C274C"
                stroke-width="1.5"
                stroke-linecap="round"
                stroke-linejoin="round"
              />
              <path
                d="M13 9L18 9"
                stroke="#1C274C"
                stroke-width="1.5"
                stroke-linecap="round"
              />
              <path
                d="M13 16L18 16"
                stroke="#1C274C"
                stroke-width="1.5"
                stroke-linecap="round"
              />
            </svg>
          </div>
        </div>
        <div class="text-center">
          <div class="flex justify-center">
            <!-- Uploaded to: SVG Repo, www.svgrepo.com, Generator: SVG Repo Mixer Tools -->
            <svg
              class="w-10 h-10"
              viewBox="0 0 24 24"
              fill="none"
              xmlns="http://www.w3.org/2000/svg"
            >
              <circle
                cx="12"
                cy="12"
                r="2"
                transform="rotate(180 12 12)"
                stroke="currentColor"
                stroke-width="1.5"
              />
              <circle
                cx="20"
                cy="14"
                r="2"
                transform="rotate(180 20 14)"
                stroke="currentColor"
                stroke-width="1.5"
              />
              <circle
                cx="2"
                cy="2"
                r="2"
                transform="matrix(-1 8.74228e-08 8.74228e-08 1 6 8)"
                stroke="currentColor"
                stroke-width="1.5"
              />
              <path
                d="M12 8L12 5"
                stroke="currentColor"
                stroke-width="1.5"
                stroke-linecap="round"
              />
              <path
                d="M20 10L20 5"
                stroke="currentColor"
                stroke-width="1.5"
                stroke-linecap="round"
              />
              <path
                d="M4 14L4 19"
                stroke="currentColor"
                stroke-width="1.5"
                stroke-linecap="round"
              />
              <path
                d="M12 19L12 16"
                stroke="currentColor"
                stroke-width="1.5"
                stroke-linecap="round"
              />
              <path
                d="M20 19L20 18"
                stroke="currentColor"
                stroke-width="1.5"
                stroke-linecap="round"
              />
              <path
                d="M4 5L4 6"
                stroke="currentColor"
                stroke-width="1.5"
                stroke-linecap="round"
              />
            </svg>
          </div>
        </div>

        <!-- Titles Row -->
        <div class="text-center">
          <h2 class="font-medium text-lg">Evals</h2>
        </div>
        <div class="text-center">
          <h2 class="font-medium text-lg">Fine-Tuning</h2>
        </div>

        <!-- Descriptions Row -->
        <div class="">
          <p class="">
            Generate data to evaluate model performance, including edge cases
            and challenging scenarios.
          </p>
        </div>
        <div class="">
          <p class="">
            Generate high-quality and diverse training data for fine-tuning.
          </p>
        </div>

        <!-- Action Buttons Row -->
        <div class="">
          <button
            class="btn btn-primary w-full mt-4"
            on:click={show_evals_dialog}
          >
            Generate Eval Data
          </button>
        </div>
        <div class="">
          <button
            class="btn btn-primary w-full mt-4"
            on:click={show_fine_tuning_dialog}
          >
            Generate Fine-Tuning Data
          </button>
        </div>
      </div>
    </div>
>>>>>>> acbedb4f
  {/if}
</div>

<Dialog title="Generate Synthetic Eval Data" bind:this={evals_dialog}>
  {#if evals_loading}
    <div class="flex justify-center my-16">
      <div class="loading loading-spinner loading-lg"></div>
    </div>
  {:else if evals_error}
    <div class="font-light">
      There was an error loading the evals. Please try again.
    </div>
    <div class="font-light text-error">
      {evals_error.message ?? "Unknown error"}
    </div>
  {:else if evals.length > 0}
    <div class="flex items-center mt-4">
      <a
        href={`/evals/${project_id}/${task_id}/create_evaluator`}
        class="btn btn-wide btn-outline mx-auto my-4"
      >
        Create a New Eval
      </a>
    </div>
    <div class="flex items-center mt-4">
      <div class="flex-1 border-t border-base-300"></div>
      <div class="px-4 text-sm font-light text-base-content/60">OR</div>
      <div class="flex-1 border-t border-base-300"></div>
    </div>
    <div class="font-medium text-center my-6">Select an Existing Eval</div>
    <div class="flex flex-col gap-3">
      {#each evals as evaluator}
        <button
          on:click={() => select_eval(evaluator)}
          class="card bg-base-100 border border-base-300 hover:border-primary hover:shadow-md transition-all duration-200 cursor-pointer"
        >
          <div class="p-4 text-sm text-left">
            <div class="">{evaluator.name}</div>
            {#if evaluator.description}
              <p class="text-xs text-gray-500 mt-1">
                {evaluator.description}
              </p>
            {/if}
          </div>
        </button>
      {/each}
    </div>
  {:else}
    <div class="font-light">
      <p class="mt-2 mb-6 text-sm">
        Create an evaluator to get started. This helps us understand what
        specific scenarios to generate data for.
      </p>
    </div>
    <div class="flex items-center mt-4">
      <a
        href={`/evals/${project_id}/${task_id}/create_evaluator`}
        class="btn btn-wide btn-primary mx-auto my-4"
      >
        Create a New Eval
      </a>
    </div>
  {/if}
</Dialog>

<Dialog
  title="Generate Synthetic Fine-Tuning Data"
  bind:this={fine_tuning_dialog}
>
  {#if finetune_dataset_info_loading}
    <div class="flex justify-center my-16">
      <div class="loading loading-spinner loading-lg"></div>
    </div>
  {:else if finetune_dataset_info_error}
    <div class="font-light">
      There was an error loading the fine-tune info. Please try again.
    </div>
    <div class="font-light text-error">
      {finetune_dataset_info_error.message ?? "Unknown error"}
    </div>
  {:else if Object.keys(finetuning_tags).length > 0}
    <!-- The single tag case is handled above -->
    <p class="font-light mt-2 mb-6 text-sm">
      Your project has multiple tags used for fine-tuning data. Select one to
      generate training data for:
    </p>
    {#each Object.keys(finetuning_tags) as tag}
      <div class="flex items-center mt-4">
        <button
          class="btn btn-wide mx-auto {tag === 'fine_tune_data'
            ? 'btn-primary'
            : ''}"
          on:click={() => generate_fine_tuning_data_for_tag(tag)}
        >
          Tag: {tag}
        </button>
      </div>
    {/each}
  {/if}
</Dialog><|MERGE_RESOLUTION|>--- conflicted
+++ resolved
@@ -4,11 +4,8 @@
   import { createKilnError, KilnError } from "$lib/utils/error_handlers"
   import type { Eval, FinetuneDatasetInfo } from "$lib/types"
   import Dialog from "$lib/ui/dialog.svelte"
-<<<<<<< HEAD
   import MultiIntro from "$lib/ui/multi_intro.svelte"
-=======
   import { onMount } from "svelte"
->>>>>>> acbedb4f
 
   export let generate_subtopics: () => void
   export let generate_samples: () => void
@@ -242,7 +239,6 @@
           ],
         },
         {
-<<<<<<< HEAD
           title: "Fine-Tuning",
           description:
             "Generate high-quality, diverse training examples for fine-tuning.",
@@ -253,11 +249,6 @@
               primary: true,
             },
           ],
-=======
-          label: "Generate Without Topics",
-          onClick: () => generate_samples(),
-          is_primary: false,
->>>>>>> acbedb4f
         },
       ]}
     >
@@ -372,174 +363,7 @@
           />
         </svg>
       </div>
-<<<<<<< HEAD
     </MultiIntro>
-=======
-    </Intro>
-  {:else}
-    <div class="flex justify-center">
-      <div
-        class="grid grid-cols-2 gap-x-32 gap-y-4 items-start font-light text-sm"
-        style="grid-template-columns: 270px 270px;"
-      >
-        <!-- Icons Row -->
-        <div class="text-center">
-          <div class="flex justify-center">
-            <!-- Uploaded to: SVG Repo, www.svgrepo.com, Generator: SVG Repo Mixer Tools -->
-            <svg
-              class="w-10 h-10"
-              viewBox="0 0 24 24"
-              fill="none"
-              xmlns="http://www.w3.org/2000/svg"
-            >
-              <path
-                d="M2 12C2 7.28595 2 4.92893 3.46447 3.46447C4.92893 2 7.28595 2 12 2C16.714 2 19.0711 2 20.5355 3.46447C22 4.92893 22 7.28595 22 12C22 16.714 22 19.0711 20.5355 20.5355C19.0711 22 16.714 22 12 22C7.28595 22 4.92893 22 3.46447 20.5355C2 19.0711 2 16.714 2 12Z"
-                stroke="#1C274C"
-                stroke-width="1.5"
-              />
-              <path
-                d="M6 15.8L7.14286 17L10 14"
-                stroke="#1C274C"
-                stroke-width="1.5"
-                stroke-linecap="round"
-                stroke-linejoin="round"
-              />
-              <path
-                d="M6 8.8L7.14286 10L10 7"
-                stroke="#1C274C"
-                stroke-width="1.5"
-                stroke-linecap="round"
-                stroke-linejoin="round"
-              />
-              <path
-                d="M13 9L18 9"
-                stroke="#1C274C"
-                stroke-width="1.5"
-                stroke-linecap="round"
-              />
-              <path
-                d="M13 16L18 16"
-                stroke="#1C274C"
-                stroke-width="1.5"
-                stroke-linecap="round"
-              />
-            </svg>
-          </div>
-        </div>
-        <div class="text-center">
-          <div class="flex justify-center">
-            <!-- Uploaded to: SVG Repo, www.svgrepo.com, Generator: SVG Repo Mixer Tools -->
-            <svg
-              class="w-10 h-10"
-              viewBox="0 0 24 24"
-              fill="none"
-              xmlns="http://www.w3.org/2000/svg"
-            >
-              <circle
-                cx="12"
-                cy="12"
-                r="2"
-                transform="rotate(180 12 12)"
-                stroke="currentColor"
-                stroke-width="1.5"
-              />
-              <circle
-                cx="20"
-                cy="14"
-                r="2"
-                transform="rotate(180 20 14)"
-                stroke="currentColor"
-                stroke-width="1.5"
-              />
-              <circle
-                cx="2"
-                cy="2"
-                r="2"
-                transform="matrix(-1 8.74228e-08 8.74228e-08 1 6 8)"
-                stroke="currentColor"
-                stroke-width="1.5"
-              />
-              <path
-                d="M12 8L12 5"
-                stroke="currentColor"
-                stroke-width="1.5"
-                stroke-linecap="round"
-              />
-              <path
-                d="M20 10L20 5"
-                stroke="currentColor"
-                stroke-width="1.5"
-                stroke-linecap="round"
-              />
-              <path
-                d="M4 14L4 19"
-                stroke="currentColor"
-                stroke-width="1.5"
-                stroke-linecap="round"
-              />
-              <path
-                d="M12 19L12 16"
-                stroke="currentColor"
-                stroke-width="1.5"
-                stroke-linecap="round"
-              />
-              <path
-                d="M20 19L20 18"
-                stroke="currentColor"
-                stroke-width="1.5"
-                stroke-linecap="round"
-              />
-              <path
-                d="M4 5L4 6"
-                stroke="currentColor"
-                stroke-width="1.5"
-                stroke-linecap="round"
-              />
-            </svg>
-          </div>
-        </div>
-
-        <!-- Titles Row -->
-        <div class="text-center">
-          <h2 class="font-medium text-lg">Evals</h2>
-        </div>
-        <div class="text-center">
-          <h2 class="font-medium text-lg">Fine-Tuning</h2>
-        </div>
-
-        <!-- Descriptions Row -->
-        <div class="">
-          <p class="">
-            Generate data to evaluate model performance, including edge cases
-            and challenging scenarios.
-          </p>
-        </div>
-        <div class="">
-          <p class="">
-            Generate high-quality and diverse training data for fine-tuning.
-          </p>
-        </div>
-
-        <!-- Action Buttons Row -->
-        <div class="">
-          <button
-            class="btn btn-primary w-full mt-4"
-            on:click={show_evals_dialog}
-          >
-            Generate Eval Data
-          </button>
-        </div>
-        <div class="">
-          <button
-            class="btn btn-primary w-full mt-4"
-            on:click={show_fine_tuning_dialog}
-          >
-            Generate Fine-Tuning Data
-          </button>
-        </div>
-      </div>
-    </div>
->>>>>>> acbedb4f
   {/if}
 </div>
 
