<script lang="ts">
  import type { SampleDataNode } from "./gen_model"
<<<<<<< HEAD
  import IncrementUi from "./increment_ui.svelte"
  import { KilnError } from "../../../../../lib/utils/error_handlers"
=======
  import AvailableModelsDropdown from "$lib/ui/run_config_component/available_models_dropdown.svelte"
  import IncrementUi from "$lib/ui/increment_ui.svelte"
  import { KilnError } from "$lib/utils/error_handlers"
>>>>>>> 88dcb4e5
  import { client } from "$lib/api_client"
  import { createKilnError } from "$lib/utils/error_handlers"
  import SynthDataGuidance from "./synth_data_guidance.svelte"
  import type { SynthDataGuidanceDataModel } from "./synth_data_guidance_datamodel"
  import posthog from "posthog-js"
  import RunConfigComponent from "$lib/ui/run_config_component/run_config_component.svelte"
  import type { RunConfigProperties } from "$lib/types"

  export let guidance_data: SynthDataGuidanceDataModel
  // Local instance for dynamic reactive updates
  const selected_template = guidance_data.selected_template

  $: task = guidance_data.task
  $: project_id = guidance_data.project_id
  let run_config_component: RunConfigComponent | null = null

  type GenerateSamplesOutcome = {
    topic: TopicNodeWithPath
    error: KilnError | null
  }

  interface TopicNodeWithPath {
    path: string[]
    node: SampleDataNode
  }

  export let id: string
  export let data: SampleDataNode
  export let path: string[]
  export let num_samples_to_generate: number = 8
  export let custom_topics_string: string | null = null

  /**
   * If true, generate samples for each topic leaf descendant of the current topic.
   */
  export let cascade_mode: boolean = false

  let ui_show_errors = false
  let generate_samples_outcomes: Record<string, GenerateSamplesOutcome> = {}

  $: topics_failed_to_generate = Object.values(
    generate_samples_outcomes,
  ).filter((o) => o.error)

  $: topics_failed_to_generate_count = topics_failed_to_generate.length

  export let on_completed: () => void

  function add_synthetic_samples(
    topic: SampleDataNode,
    samples: unknown[],
    model_name: string,
    model_provider: string,
  ) {
    for (const sample of samples) {
      if (!sample) {
        continue
      }
      let input: string | null = null
      if (typeof sample == "string") {
        input = sample
      } else if (typeof sample == "object" || Array.isArray(sample)) {
        input = JSON.stringify(sample)
      }
      if (input) {
        topic.samples.push({
          input: input,
          output: null,
          saved_id: null,
          model_name,
          model_provider,
        })
      }
    }
  }

  type GenerateSampleResponse = {
    error: KilnError | null
  }

  let sample_generating: boolean = false
  async function request_generate_samples(
    topic: TopicNodeWithPath,
    run_config_properties: RunConfigProperties | null,
  ): Promise<GenerateSampleResponse> {
    try {
      if (!run_config_properties) {
        throw new KilnError("No run config properties.", null)
      }
      if (!guidance_data.gen_type) {
        throw new KilnError("No generation type selected.", null)
      }
      if (
        !run_config_properties.model_name ||
        !run_config_properties.model_provider_name
      ) {
        throw new KilnError("Invalid model selected.", null)
      }
      const input_guidance = guidance_data.guidance_for_type("inputs")
      const { data: generate_response, error: generate_error } =
        await client.POST(
          "/api/projects/{project_id}/tasks/{task_id}/generate_inputs",
          {
            body: {
              topic: topic.path,
              num_samples: num_samples_to_generate,
              run_config_properties: run_config_properties,
              guidance: input_guidance ? input_guidance : null, // clear empty string
              gen_type: guidance_data.gen_type,
            },
            params: {
              path: {
                project_id: guidance_data.project_id,
                task_id: guidance_data.task_id,
              },
            },
          },
        )
      if (generate_error) {
        throw generate_error
      }
      posthog.capture("generate_synthetic_inputs", {
        num_samples: num_samples_to_generate,
        model_name: run_config_properties.model_name,
        provider: run_config_properties.model_provider_name,
        tools: run_config_properties.tools_config?.tools ?? [],
        structured_output_mode: run_config_properties.structured_output_mode,
        gen_type: guidance_data.gen_type,
      })
      const response = JSON.parse(generate_response.output.output)
      if (
        !response ||
        !response.generated_samples ||
        !Array.isArray(response.generated_samples)
      ) {
        throw new KilnError("No options returned.", null)
      }
      // Add new samples
      add_synthetic_samples(
        topic.node,
        response.generated_samples,
        run_config_properties.model_name,
        run_config_properties.model_provider_name,
      )
    } catch (e) {
      if (e instanceof KilnError) {
        return { error: e }
      }
      return { error: createKilnError(e) }
    }

    return { error: null }
  }

  /**
   * Return all descendant topic nodes in the tree (excluding the node itself).
   */
  function get_descendant_topic_nodes(
    node: TopicNodeWithPath,
  ): TopicNodeWithPath[] {
    const descendants: TopicNodeWithPath[] = []

    const stack: TopicNodeWithPath[] = [node]
    while (stack.length > 0) {
      const curr = stack.pop()!
      descendants.push(curr)

      // add children and construct their paths
      curr.node.sub_topics.forEach((n) => {
        stack.push({
          path: curr.path.concat(n.topic),
          node: n,
        })
      })
    }

    // remove the starting node from the list
    return descendants.slice(1)
  }

  /**
   * Return all leaf topic nodes in the tree (including the node itself if it is a leaf).
   */
  function collect_leaf_topic_nodes(): TopicNodeWithPath[] {
    const node_with_path = { path, node: data }
    return [node_with_path]
      .concat(get_descendant_topic_nodes(node_with_path))
      .filter((t) => t.node.sub_topics.length == 0)
  }

  async function generate_samples() {
    // Grab the run config properties before it is no longer available
    const run_config_properties =
      run_config_component?.run_options_as_run_config_properties() ?? null

    sample_generating = true
    generate_samples_outcomes = {}

    const queue = cascade_mode
      ? collect_leaf_topic_nodes()
      : [{ path, node: data }]

    // Create and start 5 workers
    // 5 because browsers can only handle 6 concurrent requests. The 6th is for the rest of the UI to keep working.
    const workers = Array(5)
      .fill(null)
      .map(() => worker(queue, run_config_properties))

    // Wait for all workers to complete
    await Promise.all(workers)

    sample_generating = false

    // if every topic was generated successfully, move on
    // otherwise we stay here to show the user the errors
    if (topics_failed_to_generate_count === 0) {
      on_completed()
    }
  }

  async function worker(
    queue: TopicNodeWithPath[],
    run_config_properties: RunConfigProperties | null,
  ) {
    while (queue.length > 0) {
      const topic = queue.shift()!
      const result = await request_generate_samples(
        topic,
        run_config_properties,
      )

      const path_serialized = serialize_topic_path(topic.path)
      if (result.error) {
        generate_samples_outcomes[path_serialized] = {
          topic,
          error: result.error,
        }
      } else {
        generate_samples_outcomes[path_serialized] = {
          topic,
          error: null,
        }
      }

      // Trigger reactivity
      generate_samples_outcomes = generate_samples_outcomes
    }
  }

  function serialize_topic_path(path: string[]) {
    return path.join("/")
  }
</script>

<dialog id={`${id}-generate-samples`} class="modal">
  <div class="modal-box">
    <form method="dialog">
      <button
        class="btn btn-sm text-xl btn-circle btn-ghost absolute right-2 top-2 focus:outline-none"
        >✕</button
      >
    </form>
    <h3 class="text-lg font-bold">Generate Inputs</h3>
    <p class="text-sm font-light mb-8">
      Generate synthetic inputs: the data that will be passed into the task.
      {#if path.length > 0}
        {cascade_mode ? "For each subtopic of: " : "For the topic: "}
        <span class="font-mono text-xs bg-gray-100">{path.join(" → ")}</span>
      {/if}
    </p>
    {#if sample_generating}
      <div class="flex flex-row justify-center">
        <div class="loading loading-spinner loading-lg my-12"></div>
      </div>
    {:else}
      <div class="flex flex-col gap-6">
        <div class="flex flex-row items-center gap-4 mt-4 mb-2">
          <div class="flex-grow font-medium text-sm">Sample Count</div>
          <IncrementUi bind:value={num_samples_to_generate} />
        </div>
        <div>
          <SynthDataGuidance guidance_type="inputs" {guidance_data} />
        </div>
        <RunConfigComponent
          bind:this={run_config_component}
          {project_id}
          requires_structured_output={true}
          hide_prompt_selector={true}
          show_tools_selector_in_advanced={true}
          model_dropdown_settings={{
            requires_data_gen: true,
            requires_uncensored_data_gen:
              guidance_data.suggest_uncensored($selected_template),
            suggested_mode: guidance_data.suggest_uncensored($selected_template)
              ? "uncensored_data_gen"
              : "data_gen",
          }}
        />

        <!-- display errors after the generation has completed -->
        {#if topics_failed_to_generate_count > 0}
          {#if !cascade_mode}
            <div class="text-error font-light text-sm mt-4">
              Failed to generate samples for {topics_failed_to_generate[0].topic.path.join(
                " → ",
              )}. Running again may resolve transient issues.
              <div>
                {topics_failed_to_generate[0].error?.getMessage()}
              </div>
            </div>
          {:else}
            <div class="text-error font-light text-sm mt-4">
              {topics_failed_to_generate_count} topics failed. Running again may
              resolve transient issues.
              <button
                class="link"
                on:click={() => (ui_show_errors = !ui_show_errors)}
              >
                {ui_show_errors ? "Hide Errors" : "Show Errors"}
              </button>
            </div>
            <div
              class="flex flex-col gap-2 mt-4 text-xs text-error {ui_show_errors
                ? ''
                : 'hidden'}"
            >
              {#each topics_failed_to_generate as outcome}
                <div>
                  {outcome.topic.path.join(" → ")}: {outcome.error?.getMessage()}
                </div>
              {/each}
            </div>
          {/if}
        {/if}

        <button
          class="btn mt-6 {custom_topics_string ? '' : 'btn-primary'}"
          on:click={generate_samples}
        >
          Generate {num_samples_to_generate} Model Inputs
          {#if cascade_mode}
            For Each Topic
          {/if}
        </button>
      </div>
    {/if}
  </div>
  <form method="dialog" class="modal-backdrop">
    <button>close</button>
  </form>
</dialog><|MERGE_RESOLUTION|>--- conflicted
+++ resolved
@@ -1,13 +1,7 @@
 <script lang="ts">
   import type { SampleDataNode } from "./gen_model"
-<<<<<<< HEAD
-  import IncrementUi from "./increment_ui.svelte"
-  import { KilnError } from "../../../../../lib/utils/error_handlers"
-=======
-  import AvailableModelsDropdown from "$lib/ui/run_config_component/available_models_dropdown.svelte"
   import IncrementUi from "$lib/ui/increment_ui.svelte"
   import { KilnError } from "$lib/utils/error_handlers"
->>>>>>> 88dcb4e5
   import { client } from "$lib/api_client"
   import { createKilnError } from "$lib/utils/error_handlers"
   import SynthDataGuidance from "./synth_data_guidance.svelte"
@@ -20,7 +14,6 @@
   // Local instance for dynamic reactive updates
   const selected_template = guidance_data.selected_template
 
-  $: task = guidance_data.task
   $: project_id = guidance_data.project_id
   let run_config_component: RunConfigComponent | null = null
 
