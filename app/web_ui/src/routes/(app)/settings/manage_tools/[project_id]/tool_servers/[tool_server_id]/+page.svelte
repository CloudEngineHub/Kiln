--- conflicted
+++ resolved
@@ -9,11 +9,8 @@
   import type { ExternalToolServerApiDescription } from "$lib/types"
   import { toolServerTypeToString } from "$lib/utils/formatters"
   import DeleteDialog from "$lib/ui/delete_dialog.svelte"
-<<<<<<< HEAD
   import type { UiProperty } from "$lib/ui/property_list"
-=======
   import { uncache_available_tools } from "$lib/stores"
->>>>>>> fadf6e5d
 
   $: project_id = $page.params.project_id
   $: tool_server_id = $page.params.tool_server_id
