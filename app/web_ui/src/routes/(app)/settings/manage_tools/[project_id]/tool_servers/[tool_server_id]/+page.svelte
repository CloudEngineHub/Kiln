--- conflicted
+++ resolved
@@ -303,32 +303,18 @@
               properties={getConnectionProperties(tool_server)}
               title="Run Configuration"
             />
-<<<<<<< HEAD
-            <div class="mt-8">
-              <PropertyList
-                properties={buildPropertiesWithSecrets(
-                  tool_server.properties["env_vars"],
-                  tool_server.properties["secret_env_var_keys"],
-                  tool_server.missing_secrets,
-                )}
-                title="Environment Variables"
-              />
-            </div>
-=======
             {#if tool_server.properties["env_vars"] && Object.keys(tool_server.properties["env_vars"]).length > 0}
               <div class="mt-8">
                 <PropertyList
-                  properties={Object.entries(
-                    tool_server.properties["env_vars"] || {},
-                  ).map(([key, value]) => ({
-                    name: key,
-                    value: String(value ?? "N/A"),
-                  }))}
+                  properties={buildPropertiesWithSecrets(
+                    tool_server.properties["env_vars"],
+                    tool_server.properties["secret_env_var_keys"],
+                    tool_server.missing_secrets,
+                  )}
                   title="Environment Variables"
                 />
               </div>
             {/if}
->>>>>>> 5658bfc4
           {/if}
         </div>
       </div>
