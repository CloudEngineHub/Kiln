--- conflicted
+++ resolved
@@ -129,11 +129,7 @@
 <div class="max-w-[1400px]">
   <AppPage
     title="Manage Tools"
-<<<<<<< HEAD
-    subtitle="Connect your project to tools, such as Kiln Tasks or MCP servers"
-=======
-    subtitle="Connect to tools such as RAG systems and MCP servers"
->>>>>>> 26f73df7
+    subtitle="Connect your project to tools such as RAG systems, Kiln Tasks, and MCP servers"
     sub_subtitle="Read the Docs"
     sub_subtitle_link="https://docs.kiln.tech/docs/tools-and-mcp"
     breadcrumbs={[
