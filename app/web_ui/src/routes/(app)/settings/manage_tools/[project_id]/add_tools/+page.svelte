--- conflicted
+++ resolved
@@ -4,11 +4,8 @@
   import { page } from "$app/stores"
   import SettingsSection from "$lib/ui/settings_section.svelte"
   import { client } from "$lib/api_client"
-<<<<<<< HEAD
   import type { McpServerKeyValuePair } from "$lib/tools"
-=======
   import { uncache_available_tools } from "$lib/stores"
->>>>>>> fadf6e5d
 
   $: project_id = $page.params.project_id
 
