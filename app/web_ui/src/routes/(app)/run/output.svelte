--- conflicted
+++ resolved
@@ -4,13 +4,10 @@
   hljs.registerLanguage("json", json)
 
   export let raw_output: string
-<<<<<<< HEAD
   export let max_height: string | null = null
   export let hide_toggle: boolean = false
 
-=======
   export let no_padding: boolean = false
->>>>>>> acbedb4f
   let formatted_json_html: string | null = null
   let is_expanded = false
   let content_element: HTMLElement
@@ -60,48 +57,25 @@
   <link rel="stylesheet" href="/styles/highlightjs.min.css" />
 </head>
 
-<<<<<<< HEAD
 <div class="relative">
   <div
-    class="flex flex-row gap-2 bg-base-200 p-1 rounded-lg {max_height &&
-    !is_expanded
-      ? 'overflow-hidden'
-      : ''}"
+    class="flex flex-row gap-2 bg-base-200 p-1 rounded-lg {no_padding
+      ? ''
+      : 'p-1'} {max_height && !is_expanded ? 'overflow-hidden' : ''}"
     style={max_height && !is_expanded ? `max-height: ${max_height}` : ""}
   >
     <!-- eslint-disable svelte/no-at-html-tags -->
     <pre
       bind:this={content_element}
-      class="grow p-3 whitespace-pre-wrap text-xs min-w-0"
+      class="grow p-3 whitespace-pre-wrap text-xs min-w-0 {no_padding
+        ? ''
+        : 'p-3'}"
       style="overflow-wrap: anywhere;">{#if formatted_json_html}{@html formatted_json_html}{:else}{raw_output}{/if}</pre>
     <!-- eslint-enable svelte/no-at-html-tags -->
     <div class="flex-none">
       <button
         on:click|stopPropagation={copy_to_clipboard}
         class="btn btn-sm btn-square h-8 w-8 shadow-none text-gray-400 hover:text-gray-900"
-=======
-<div
-  class="flex flex-row gap-2 bg-base-200 rounded-lg {no_padding ? '' : 'p-1'}"
->
-  <!-- eslint-disable svelte/no-at-html-tags -->
-  <pre
-    class="grow whitespace-pre-wrap text-xs min-w-0 {no_padding ? '' : 'p-3'}"
-    style="overflow-wrap: anywhere;">{#if formatted_json_html}{@html formatted_json_html}{:else}{raw_output}{/if}</pre>
-  <!-- eslint-enable svelte/no-at-html-tags -->
-  <div class="flex-none">
-    <button
-      on:click={copy_to_clipboard}
-      class="btn btn-sm btn-square h-8 w-8 shadow-none text-gray-400 hover:text-gray-900"
-    >
-      <!-- Uploaded to: SVG Repo, www.svgrepo.com, Generator: SVG Repo Mixer Tools -->
-      <svg
-        class="w-5 h-5 p-0"
-        viewBox="0 0 64 64"
-        xmlns="http://www.w3.org/2000/svg"
-        stroke-width="3"
-        stroke="currentColor"
-        fill="none"
->>>>>>> acbedb4f
       >
         <!-- Uploaded to: SVG Repo, www.svgrepo.com, Generator: SVG Repo Mixer Tools -->
         <svg
