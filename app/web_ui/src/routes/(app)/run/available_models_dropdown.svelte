<script lang="ts">
  import {
    available_models,
    load_available_models,
    available_model_details,
    ui_state,
    provider_name_from_id,
    model_name as model_name_from_id,
    model_info,
    load_model_info,
  } from "$lib/stores"
  import {
    addRecentModel,
    type RecentModel,
    recent_model_store,
  } from "$lib/stores/recent_model_store"
  import type {
    AvailableModels,
    ModelDetails,
    ProviderModels,
  } from "$lib/types"
  import { onMount } from "svelte"
  import FormElement from "$lib/utils/form_element.svelte"
  import Warning from "$lib/ui/warning.svelte"
  import type { OptionGroup, Option } from "$lib/ui/fancy_select_types"

  const LOGPROBS_WARNING =
    "This model does not support logprobs. It will likely fail when running a G-eval or other logprob queries."

  export let model: string = $ui_state.selected_model
  export let label: string = "Model"
  export let description: string | undefined = undefined
  // filter out all the models that do not match the predicate
  export let filter_models_predicate: (model: ModelDetails) => boolean = (_) =>
    true
  export let requires_structured_output: boolean = false
  export let requires_data_gen: boolean = false
  export let requires_logprobs: boolean = false
  export let requires_uncensored_data_gen: boolean = false
<<<<<<< HEAD
  export let requires_doc_extraction: boolean = false
=======
  export let requires_tool_support: boolean = false
>>>>>>> acbedb4f
  export let error_message: string | null = null
  export let suggested_mode:
    | "data_gen"
    | "evals"
    | "uncensored_data_gen"
    | "doc_extraction"
    | null = null
  $: $ui_state.selected_model = model
  $: model_options = format_model_options(
    $available_models || [],
    requires_structured_output,
    requires_data_gen,
    requires_uncensored_data_gen,
    requires_logprobs,
<<<<<<< HEAD
    requires_doc_extraction,
=======
    requires_tool_support,
>>>>>>> acbedb4f
    $ui_state.current_task_id,
    $recent_model_store,
    $model_info,
  )

  // Export the parsed model name and provider name
  export let model_name: string | null = null
  export let provider_name: string | null = null
  $: get_model_provider(model)
  function get_model_provider(model_provider: string) {
    model_name = model_provider
      ? model_provider.split("/").slice(1).join("/")
      : null
    provider_name = model_provider ? model_provider.split("/")[0] : null
  }

  $: addRecentModel(model_name, provider_name)

  onMount(async () => {
    await load_available_models()
    await load_model_info()
  })

  let unsupported_models: Option[] = []
  let untested_models: Option[] = []
  let previous_model: string = model

  function get_model_warning(selected: string): string | null {
    if (
      unsupported_models.some((m) => m.value === selected && requires_logprobs)
    ) {
      return LOGPROBS_WARNING
    }

    return null
  }

  function confirm_model_select(event: Event) {
    const select = event.target as HTMLSelectElement
    const selected = select.value
    const warning = get_model_warning(selected)
    if (warning && !confirm(warning)) {
      select.value = previous_model
      model = previous_model
      return
    }
    previous_model = selected
  }

  function format_model_options(
    providers: AvailableModels[],
    structured_output: boolean,
    requires_data_gen: boolean,
    requires_uncensored_data_gen: boolean,
    requires_logprobs: boolean,
<<<<<<< HEAD
    requires_doc_extraction: boolean,
=======
    requires_tool_support: boolean,
>>>>>>> acbedb4f
    current_task_id: string | null,
    recent_models: RecentModel[],
    model_data: ProviderModels | null,
  ): OptionGroup[] {
    let options: OptionGroup[] = []
    unsupported_models = []
    untested_models = []

    // Recent models section
    let recent_model_list: Option[] = []
    for (const recent_model of recent_models) {
      const model_details = available_model_details(
        recent_model.model_id,
        recent_model.model_provider,
        providers,
      )
      if (!model_details || !filter_models_predicate(model_details)) {
        continue
      }
      recent_model_list.push({
        value: recent_model.model_provider + "/" + recent_model.model_id,
        label:
          model_name_from_id(recent_model.model_id, model_data) +
          " (" +
          provider_name_from_id(recent_model.model_provider) +
          ")",
      })
    }
    if (recent_model_list.length > 0) {
      options.push({
        label: "Recent Models",
        options: recent_model_list,
      })
    }

    for (const provider of providers) {
      let model_list: Option[] = []
      for (const model of provider.models) {
        if (!filter_models_predicate(model)) {
          continue
        }
        // Exclude models that are not available for the current task
        if (
          model &&
          model.task_filter &&
          current_task_id &&
          !model.task_filter.includes(current_task_id)
        ) {
          continue
        }

        let id = provider.provider_id + "/" + model.id
        let long_label = provider.provider_name + " / " + model.name
        if (model.untested_model) {
          untested_models.push({
            value: id,
            label: long_label,
          })
          continue
        }

        const unsupported =
          (requires_data_gen && !model.supports_data_gen) ||
          (structured_output && !model.supports_structured_output) ||
          (requires_logprobs && !model.supports_logprobs) ||
          (requires_uncensored_data_gen && !model.uncensored) ||
<<<<<<< HEAD
          (requires_doc_extraction && !model.supports_doc_extraction)
=======
          (requires_tool_support && !model.supports_function_calling)
>>>>>>> acbedb4f
        if (unsupported) {
          unsupported_models.push({
            value: id,
            label: long_label,
          })
          continue
        }

        let badge: string | undefined = undefined
        if (
          (suggested_mode === "data_gen" && model.suggested_for_data_gen) ||
          (suggested_mode === "evals" && model.suggested_for_evals) ||
          (suggested_mode === "uncensored_data_gen" &&
            model.suggested_for_uncensored_data_gen) ||
          (suggested_mode === "doc_extraction" &&
            model.suggested_for_doc_extraction)
        ) {
          badge = "Recommended"
        }
        model_list.push({
          value: id,
          label: model.name,
          badge: badge,
        })
      }
      if (model_list.length > 0) {
        options.push({
          label: provider.provider_name,
          options: model_list,
        })
      }
    }

    if (untested_models.length > 0) {
      options.push({
        label: "Untested Models",
        options: untested_models,
      })
    }

    if (unsupported_models.length > 0) {
      let not_recommended_label = "Not Recommended"
      if (requires_uncensored_data_gen) {
        not_recommended_label =
          "Not Recommended - Uncensored Data Gen Not Supported"
      } else if (requires_tool_support) {
        not_recommended_label = "Not Recommended - Tool Calling Not Supported"
      } else if (requires_data_gen) {
        not_recommended_label = "Not Recommended - Data Gen Not Supported"
      } else if (requires_structured_output) {
        not_recommended_label = "Not Recommended - Structured Output Fails"
      } else if (requires_logprobs) {
        not_recommended_label = "Not Recommended - Logprobs Not Supported"
      }

      options.push({
        label: not_recommended_label,
        options: unsupported_models,
      })
    }

    return options
  }

  // Extra check to make sure the model is available to use
  export function get_selected_model(): string | null {
    for (const provider of model_options) {
      if (provider.options.find((m) => m.value === model)) {
        return model
      }
    }
    return null
  }

  $: selected_model_untested = untested_models.find((m) => m.value === model)
  $: selected_model_unsupported = unsupported_models.find(
    (m) => m.value === model,
  )

  $: selected_model_suggested_data_gen =
    available_model_details(model_name, provider_name, $available_models)
      ?.suggested_for_data_gen || false

  $: selected_model_suggested_uncensored_data_gen =
    available_model_details(model_name, provider_name, $available_models)
      ?.suggested_for_uncensored_data_gen || false

  $: selected_model_suggested_evals =
    available_model_details(model_name, provider_name, $available_models)
      ?.suggested_for_evals || false

  $: selected_model_suggested_doc_extraction =
    available_model_details(model_name, provider_name, $available_models)
      ?.suggested_for_doc_extraction || false
</script>

<div>
  <FormElement
    {label}
    {description}
    bind:value={model}
    id="model"
    inputType="fancy_select"
    on_select={confirm_model_select}
    bind:error_message
    fancy_select_options={model_options}
    placeholder="Select a model"
  />

  {#if selected_model_untested}
    <Warning
      warning_message="This model has not been tested with Kiln. It may not work as expected."
    />
  {:else if selected_model_unsupported}
    {#if requires_uncensored_data_gen}
      <Warning
        warning_message="The current data gen template works best with uncensored models like Grok. This model may refuse to generate data for sensitive topics."
      />
    {:else if requires_tool_support}
      <Warning warning_message="This model does not support tool calling." />
    {:else if requires_data_gen}
      <Warning
        warning_message="This model is not recommended for use with data generation. It's known to generate incorrect data."
      />
    {:else if requires_logprobs}
      <Warning large_icon warning_message={LOGPROBS_WARNING} />
    {:else if requires_structured_output}
      <Warning
        warning_message="This model is not recommended for use with tasks requiring structured output. It fails to consistently return structured data."
      />
    {/if}
  {:else if suggested_mode === "data_gen"}
    <Warning
      warning_icon={!model
        ? "info"
        : selected_model_suggested_data_gen
          ? "check"
          : "exclaim"}
      warning_color={!model
        ? "gray"
        : selected_model_suggested_data_gen
          ? "success"
          : "warning"}
      warning_message="For data gen we suggest using a high quality model such as GPT 4.1, Sonnet, Gemini Pro or R1."
    />
  {:else if suggested_mode === "uncensored_data_gen"}
    <Warning
      warning_icon={!model
        ? "info"
        : selected_model_suggested_uncensored_data_gen
          ? "check"
          : "exclaim"}
      warning_color={!model
        ? "gray"
        : selected_model_suggested_uncensored_data_gen
          ? "success"
          : "warning"}
      warning_message="For this data gen template we suggest a large uncensored model like Grok 4."
    />
  {:else if suggested_mode === "evals"}
    <Warning
      warning_icon={!model
        ? "info"
        : selected_model_suggested_evals
          ? "check"
          : "exclaim"}
      warning_color={!model
        ? "gray"
        : selected_model_suggested_evals
          ? "success"
          : "warning"}
      warning_message="For evals we suggest using a high quality model such as GPT 4.1, Sonnet, Gemini Pro or R1."
    />
  {:else if suggested_mode === "doc_extraction"}
    <Warning
      warning_icon={!model
        ? "info"
        : selected_model_suggested_doc_extraction
          ? "check"
          : "exclaim"}
      warning_color={!model
        ? "gray"
        : selected_model_suggested_doc_extraction
          ? "success"
          : "warning"}
      warning_message="For doc extraction, we recommend using a high quality multimodal model like Gemini Pro."
    />
  {/if}
</div><|MERGE_RESOLUTION|>--- conflicted
+++ resolved
@@ -37,11 +37,8 @@
   export let requires_data_gen: boolean = false
   export let requires_logprobs: boolean = false
   export let requires_uncensored_data_gen: boolean = false
-<<<<<<< HEAD
   export let requires_doc_extraction: boolean = false
-=======
   export let requires_tool_support: boolean = false
->>>>>>> acbedb4f
   export let error_message: string | null = null
   export let suggested_mode:
     | "data_gen"
@@ -56,11 +53,8 @@
     requires_data_gen,
     requires_uncensored_data_gen,
     requires_logprobs,
-<<<<<<< HEAD
     requires_doc_extraction,
-=======
     requires_tool_support,
->>>>>>> acbedb4f
     $ui_state.current_task_id,
     $recent_model_store,
     $model_info,
@@ -116,11 +110,8 @@
     requires_data_gen: boolean,
     requires_uncensored_data_gen: boolean,
     requires_logprobs: boolean,
-<<<<<<< HEAD
     requires_doc_extraction: boolean,
-=======
     requires_tool_support: boolean,
->>>>>>> acbedb4f
     current_task_id: string | null,
     recent_models: RecentModel[],
     model_data: ProviderModels | null,
@@ -187,11 +178,8 @@
           (structured_output && !model.supports_structured_output) ||
           (requires_logprobs && !model.supports_logprobs) ||
           (requires_uncensored_data_gen && !model.uncensored) ||
-<<<<<<< HEAD
-          (requires_doc_extraction && !model.supports_doc_extraction)
-=======
+          (requires_doc_extraction && !model.supports_doc_extraction) ||
           (requires_tool_support && !model.supports_function_calling)
->>>>>>> acbedb4f
         if (unsupported) {
           unsupported_models.push({
             value: id,
