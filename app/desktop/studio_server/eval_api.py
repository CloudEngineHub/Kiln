import json
from typing import Annotated, Any, Dict, List, Set, Tuple

from fastapi import FastAPI, HTTPException, Query
from fastapi.responses import StreamingResponse
from kiln_ai.adapters.eval.eval_runner import EvalRunner
from kiln_ai.adapters.ml_model_list import ModelProviderName
from kiln_ai.adapters.prompt_builders import prompt_builder_from_id
from kiln_ai.datamodel import BasePrompt, Task, TaskRun
from kiln_ai.datamodel.basemodel import ID_TYPE
from kiln_ai.datamodel.dataset_filters import DatasetFilterId, dataset_filter_from_id
from kiln_ai.datamodel.eval import (
    Eval,
    EvalConfig,
    EvalConfigType,
    EvalDataType,
    EvalOutputScore,
    EvalRun,
    EvalTemplateId,
)
from kiln_ai.datamodel.json_schema import string_to_json_key
from kiln_ai.datamodel.prompt_id import is_frozen_prompt
from kiln_ai.datamodel.task import RunConfigProperties, TaskRunConfig
from kiln_ai.datamodel.task_output import normalize_rating
from kiln_ai.utils.name_generator import generate_memorable_name
from kiln_server.task_api import task_from_id
from pydantic import BaseModel

from .correlation_calculator import (
    CorrelationCalculator,
    CorrelationResult,
    CorrelationScore,
)


def eval_from_id(project_id: str, task_id: str, eval_id: str) -> Eval:
    task = task_from_id(project_id, task_id)
    eval = Eval.from_id_and_parent_path(eval_id, task.path)
    if eval is not None:
        return eval

    raise HTTPException(
        status_code=404,
        detail=f"Eval not found. ID: {eval_id}",
    )


def eval_config_from_id(
    project_id: str, task_id: str, eval_id: str, eval_config_id: str
) -> EvalConfig:
    eval = eval_from_id(project_id, task_id, eval_id)
    for config in eval.configs():
        if config.id == eval_config_id:
            return config

    raise HTTPException(
        status_code=404,
        detail=f"Eval config not found. ID: {eval_config_id}",
    )


def task_run_config_from_id(
    project_id: str, task_id: str, run_config_id: str
) -> TaskRunConfig:
    task = task_from_id(project_id, task_id)
    for run_config in task.run_configs():
        if run_config.id == run_config_id:
            return run_config

    raise HTTPException(
        status_code=404,
        detail=f"Task run config not found. ID: {run_config_id}",
    )


async def run_eval_runner_with_status(eval_runner: EvalRunner) -> StreamingResponse:
    # Yields async messages designed to be used with server sent events (SSE)
    # https://developer.mozilla.org/en-US/docs/Web/API/Server-sent_events/Using_server-sent_events
    async def event_generator():
        async for progress in eval_runner.run():
            data = {
                "progress": progress.complete,
                "total": progress.total,
                "errors": progress.errors,
            }
            yield f"data: {json.dumps(data)}\n\n"

        # Send the final complete message the app expects, and uses to stop listening
        yield "data: complete\n\n"

    return StreamingResponse(
        content=event_generator(),
        media_type="text/event-stream",
    )


class CreateEvaluatorRequest(BaseModel):
    name: str
    description: str
    template: EvalTemplateId | None
    output_scores: list[EvalOutputScore]
    eval_set_filter_id: DatasetFilterId
    eval_configs_filter_id: DatasetFilterId
<<<<<<< HEAD
    template_properties: dict[str, str | float | int | bool | list[str]]
=======
    template_properties: dict[str, str | float | int | bool]
    evaluation_data_type: EvalDataType
>>>>>>> 9cf544b7


class CreateEvalConfigRequest(BaseModel):
    name: str | None = None
    type: EvalConfigType
    properties: dict[str, Any]
    model_name: str
    provider: ModelProviderName


class CreateTaskRunConfigRequest(BaseModel):
    name: str | None = None
    description: str | None = None
    run_config_properties: RunConfigProperties


class RunEvalConfigRequest(BaseModel):
    run_config_ids: list[str]


class ScoreSummary(BaseModel):
    mean_score: float


class MeanUsage(BaseModel):
    mean_input_tokens: float | None = None
    mean_output_tokens: float | None = None
    mean_total_tokens: float | None = None
    mean_cost: float | None = None


class EvalRunResult(BaseModel):
    results: List[EvalRun]
    eval: Eval
    eval_config: EvalConfig
    run_config: TaskRunConfig


class UpdateFavouriteRequest(BaseModel):
    favourite: bool


class EvalProgress(BaseModel):
    # The total size of the dataset used for the eval
    dataset_size: int
    # The total size of the golden dataset used for the eval
    golden_dataset_size: int
    # The number of golden dataset items, by rating progress
    golden_dataset_not_rated_count: int
    golden_dataset_partially_rated_count: int
    golden_dataset_fully_rated_count: int
    # The current selected eval method
    current_eval_method: EvalConfig | None


class EvalResultSummary(BaseModel):
    # run_config_id -> output_score_id -> ScoreSummary
    results: Dict[ID_TYPE, Dict[str, ScoreSummary]]
    # run_config_id -> percent of the dataset that has been processed
    run_config_percent_complete: Dict[ID_TYPE, float]
    # The total size of the dataset used for the eval
    dataset_size: int


class EvalConfigCompareSummary(BaseModel):
    # Summary of results. eval_config_id -> output_score_id -> CorrelationResult
    results: Dict[ID_TYPE, Dict[str, CorrelationResult]]
    # eval_config_id -> percent of the dataset that has been processed (run with eval scores)
    eval_config_percent_complete: Dict[ID_TYPE, float]
    # The total size of the dataset used for the eval config comparisons (eval.eval_configs_filter_id set size)
    dataset_size: int
    # The number of dataset items which are fully rated, partially rated, or not rated at all.
    fully_rated_count: int
    partially_rated_count: int
    not_rated_count: int


class EvalConfigResult(BaseModel):
    eval_config_id: ID_TYPE
    # output_score_id -> ScoreSummary | None (None when no data available)
    results: Dict[str, ScoreSummary | None]
    # percent of the dataset that has been processed
    percent_complete: float


class RunConfigEvalResult(BaseModel):
    eval_id: ID_TYPE
    eval_name: str
    dataset_size: int
    eval_config_result: EvalConfigResult | None
    missing_default_eval_config: bool


class RunConfigEvalScoresSummary(BaseModel):
    eval_results: List[RunConfigEvalResult]
    # mean usage statistics across all eval runs for this run config
    mean_usage: MeanUsage | None = None


class UpdateEvalRequest(BaseModel):
    name: str
    description: str | None = None


def dataset_ids_in_filter(
    task: Task, filter_id: DatasetFilterId, readonly: bool
) -> Set[ID_TYPE]:
    # Fetch all the dataset items IDs in a filter
    filter = dataset_filter_from_id(filter_id)
    return {run.id for run in task.runs(readonly=readonly) if filter(run)}


def runs_in_filter(
    task: Task, filter_id: DatasetFilterId, readonly: bool
) -> list[TaskRun]:
    # Fetch all the dataset items IDs in a filter
    filter = dataset_filter_from_id(filter_id)
    return [run for run in task.runs(readonly=readonly) if filter(run)]


def build_score_key_to_task_requirement_id(task: Task) -> Dict[str, ID_TYPE]:
    # Create a map of score_key -> Task requirement ID
    score_key_to_task_requirement_id: Dict[str, ID_TYPE] = {}

    for task_requirement in task.requirements:
        score_key = string_to_json_key(task_requirement.name)
        score_key_to_task_requirement_id[score_key] = task_requirement.id
    return score_key_to_task_requirement_id


def human_score_from_task_run(
    task_run: TaskRun,
    score: EvalOutputScore,
    score_key_to_task_requirement_id: Dict[str, ID_TYPE],
) -> float | None:
    if not task_run.output.rating:
        return None
    score_key = score.json_key()

    # Overall rating
    if score_key == "overall_rating":
        return task_run.output.rating.value

    # Task requirement ratings
    req_id = score_key_to_task_requirement_id.get(score_key, None)
    if req_id:
        req_rating = task_run.output.rating.requirement_ratings.get(req_id, None)
        if req_rating is not None:
            return req_rating.value
        return None

    # Named ratings
    named_score_id = f"named::{score.name}"
    named_rating = task_run.output.rating.requirement_ratings.get(named_score_id, None)
    if named_rating is not None:
        return named_rating.value
    return None


def count_human_evals(
    items: List[TaskRun],
    eval: Eval,
    score_key_to_task_requirement_id: Dict[str, ID_TYPE],
) -> Tuple[int, int, int]:
    # Track how often we are missing human evals in dataset items
    fully_rated_count: int = 0
    partially_rated_count: int = 0
    not_rated_count: int = 0
    for dataset_item in items:
        has_all_scores = True
        has_any_scores = False
        for output_score in eval.output_scores:
            score = human_score_from_task_run(
                dataset_item, output_score, score_key_to_task_requirement_id
            )
            if score is None:
                has_all_scores = False
            else:
                has_any_scores = True

        if not has_any_scores:
            not_rated_count += 1
        elif has_all_scores:
            fully_rated_count += 1
        else:
            partially_rated_count += 1

    return fully_rated_count, partially_rated_count, not_rated_count


def connect_evals_api(app: FastAPI):
    @app.post("/api/projects/{project_id}/tasks/{task_id}/create_evaluator")
    async def create_evaluator(
        project_id: str,
        task_id: str,
        request: CreateEvaluatorRequest,
    ) -> Eval:
        task = task_from_id(project_id, task_id)
        eval = Eval(
            name=request.name,
            description=request.description,
            template=request.template,
            output_scores=request.output_scores,
            eval_set_filter_id=request.eval_set_filter_id,
            eval_configs_filter_id=request.eval_configs_filter_id,
            template_properties=request.template_properties,
            evaluation_data_type=request.evaluation_data_type,
            parent=task,
        )
        eval.save_to_file()
        return eval

    @app.get("/api/projects/{project_id}/tasks/{task_id}/task_run_configs")
    async def get_task_run_configs(
        project_id: str, task_id: str
    ) -> list[TaskRunConfig]:
        task = task_from_id(project_id, task_id)
        return task.run_configs()

    @app.get("/api/projects/{project_id}/tasks/{task_id}/eval/{eval_id}")
    async def get_eval(project_id: str, task_id: str, eval_id: str) -> Eval:
        return eval_from_id(project_id, task_id, eval_id)

    @app.patch("/api/projects/{project_id}/tasks/{task_id}/eval/{eval_id}")
    async def update_eval(
        project_id: str, task_id: str, eval_id: str, request: UpdateEvalRequest
    ) -> Eval:
        eval = eval_from_id(project_id, task_id, eval_id)
        eval.name = request.name
        eval.description = request.description
        eval.save_to_file()
        return eval

    @app.patch("/api/projects/{project_id}/tasks/{task_id}/eval/{eval_id}/fav")
    async def update_eval_favourite(
        project_id: str, task_id: str, eval_id: str, request: UpdateFavouriteRequest
    ) -> Eval:
        eval = eval_from_id(project_id, task_id, eval_id)
        eval.favourite = request.favourite
        eval.save_to_file()
        return eval

    @app.delete("/api/projects/{project_id}/tasks/{task_id}/eval/{eval_id}")
    async def delete_eval(project_id: str, task_id: str, eval_id: str) -> None:
        eval = eval_from_id(project_id, task_id, eval_id)
        eval.delete()

    @app.get("/api/projects/{project_id}/tasks/{task_id}/evals")
    async def get_evals(project_id: str, task_id: str) -> list[Eval]:
        task = task_from_id(project_id, task_id)
        return task.evals()

    @app.get("/api/projects/{project_id}/tasks/{task_id}/eval/{eval_id}/eval_configs")
    async def get_eval_configs(
        project_id: str, task_id: str, eval_id: str
    ) -> list[EvalConfig]:
        eval = eval_from_id(project_id, task_id, eval_id)
        return eval.configs()

    @app.get(
        "/api/projects/{project_id}/tasks/{task_id}/eval/{eval_id}/eval_config/{eval_config_id}"
    )
    async def get_eval_config(
        project_id: str, task_id: str, eval_id: str, eval_config_id: str
    ) -> EvalConfig:
        eval_config = eval_config_from_id(project_id, task_id, eval_id, eval_config_id)
        return eval_config

    @app.post("/api/projects/{project_id}/tasks/{task_id}/task_run_config")
    async def create_task_run_config(
        project_id: str,
        task_id: str,
        request: CreateTaskRunConfigRequest,
    ) -> TaskRunConfig:
        task = task_from_id(project_id, task_id)
        name = request.name or generate_memorable_name()

        parent_project = task.parent_project()
        if parent_project is None:
            raise HTTPException(
                status_code=400,
                detail="Task must have a parent project.",
            )

        frozen_prompt: BasePrompt | None = None
        prompt_id = request.run_config_properties.prompt_id
        if not is_frozen_prompt(prompt_id):
            # For dynamic prompts, we "freeze" a copy of this prompt into the task run config so we don't accidentially invalidate evals if the user changes something that impacts the prompt (example: chanding data for multi-shot, or chanding task for basic-prompt)
            # We then point the task_run_config.run_properties.prompt_id to this new frozen prompt
            prompt_builder = prompt_builder_from_id(prompt_id, task)
            prompt_name = generate_memorable_name()
            frozen_prompt = BasePrompt(
                name=prompt_name,
                description=f"Frozen copy of prompt '{prompt_id}'.",
                generator_id=prompt_id,
                prompt=prompt_builder.build_base_prompt(),
                chain_of_thought_instructions=prompt_builder.chain_of_thought_prompt(),
            )

        run_config_properties = request.run_config_properties

        task_run_config = TaskRunConfig(
            parent=task,
            name=name,
            run_config_properties=run_config_properties,
            description=request.description,
            prompt=frozen_prompt,
        )
        if frozen_prompt is not None:
            # Set after, because the ID isn't known until the TaskRunConfig is created
            task_run_config.run_config_properties.prompt_id = (
                f"task_run_config::{parent_project.id}::{task.id}::{task_run_config.id}"
            )
        task_run_config.save_to_file()
        return task_run_config

    @app.post(
        "/api/projects/{project_id}/tasks/{task_id}/eval/{eval_id}/create_eval_config"
    )
    async def create_eval_config(
        project_id: str,
        task_id: str,
        eval_id: str,
        request: CreateEvalConfigRequest,
    ) -> EvalConfig:
        eval = eval_from_id(project_id, task_id, eval_id)
        name = request.name or generate_memorable_name()

        eval_config = EvalConfig(
            name=name,
            config_type=request.type,
            properties=request.properties,
            model_name=request.model_name,
            model_provider=request.provider,
            parent=eval,
        )
        eval_config.save_to_file()
        return eval_config

    # JS SSE client (EventSource) doesn't work with POST requests, so we use GET, even though post would be better
    @app.get(
        "/api/projects/{project_id}/tasks/{task_id}/eval/{eval_id}/eval_config/{eval_config_id}/run_task_run_eval"
    )
    async def run_eval_config(
        project_id: str,
        task_id: str,
        eval_id: str,
        eval_config_id: str,
        run_config_ids: Annotated[list[str], Query()] = [],
        all_run_configs: Annotated[bool, Query()] = False,
    ) -> StreamingResponse:
        eval_config = eval_config_from_id(project_id, task_id, eval_id, eval_config_id)

        # Load the list of run configs to use. Two options:
        run_configs: list[TaskRunConfig] = []
        if all_run_configs:
            run_configs = task_from_id(project_id, task_id).run_configs()
        else:
            if len(run_config_ids) == 0:
                raise HTTPException(
                    status_code=400,
                    detail="No run config ids provided. At least one run config id is required.",
                )
            run_configs = [
                task_run_config_from_id(project_id, task_id, run_config_id)
                for run_config_id in run_config_ids
            ]

        eval_runner = EvalRunner(
            eval_configs=[eval_config],
            run_configs=run_configs,
            eval_run_type="task_run_eval",
        )

        return await run_eval_runner_with_status(eval_runner)

    @app.post(
        "/api/projects/{project_id}/tasks/{task_id}/eval/{eval_id}/set_current_eval_config/{eval_config_id}"
    )
    async def set_default_eval_config(
        project_id: str,
        task_id: str,
        eval_id: str,
        eval_config_id: str | None,
    ) -> Eval:
        eval = eval_from_id(project_id, task_id, eval_id)

        if eval_config_id == "None":
            eval_config_id = None
        else:
            eval_config = next(
                (
                    eval_config
                    for eval_config in eval.configs()
                    if eval_config.id == eval_config_id
                ),
                None,
            )
            if eval_config is None:
                raise HTTPException(
                    status_code=400,
                    detail="Eval config not found.",
                )

        eval.current_config_id = eval_config_id
        eval.save_to_file()

        return eval

    # JS SSE client (EventSource) doesn't work with POST requests, so we use GET, even though post would be better
    @app.get(
        "/api/projects/{project_id}/tasks/{task_id}/eval/{eval_id}/run_eval_config_eval"
    )
    async def run_eval_config_eval(
        project_id: str,
        task_id: str,
        eval_id: str,
    ) -> StreamingResponse:
        eval = eval_from_id(project_id, task_id, eval_id)
        eval_configs = eval.configs()
        eval_runner = EvalRunner(
            eval_configs=eval_configs,
            run_configs=None,
            eval_run_type="eval_config_eval",
        )

        return await run_eval_runner_with_status(eval_runner)

    @app.get(
        "/api/projects/{project_id}/tasks/{task_id}/eval/{eval_id}/eval_config/{eval_config_id}/run_config/{run_config_id}/results"
    )
    async def get_eval_run_results(
        project_id: str,
        task_id: str,
        eval_id: str,
        eval_config_id: str,
        run_config_id: str,
    ) -> EvalRunResult:
        eval = eval_from_id(project_id, task_id, eval_id)
        eval_config = eval_config_from_id(project_id, task_id, eval_id, eval_config_id)
        run_config = task_run_config_from_id(project_id, task_id, run_config_id)
        results = [
            run_result
            for run_result in eval_config.runs(readonly=True)
            if run_result.task_run_config_id == run_config_id
        ]
        return EvalRunResult(
            results=results,
            eval=eval,
            eval_config=eval_config,
            run_config=run_config,
        )

    # Overview of the eval progress
    @app.get("/api/projects/{project_id}/tasks/{task_id}/eval/{eval_id}/progress")
    async def get_eval_progress(
        project_id: str,
        task_id: str,
        eval_id: str,
    ) -> EvalProgress:
        task = task_from_id(project_id, task_id)
        eval = eval_from_id(project_id, task_id, eval_id)
        dataset_ids = dataset_ids_in_filter(
            task, eval.eval_set_filter_id, readonly=True
        )
        golden_dataset_runs = runs_in_filter(
            task, eval.eval_configs_filter_id, readonly=True
        )

        # Count how many dataset items have human evals
        fully_rated_count, partially_rated_count, not_rated_count = count_human_evals(
            golden_dataset_runs,
            eval,
            build_score_key_to_task_requirement_id(task),
        )

        current_eval_method = next(
            (
                eval_config
                for eval_config in eval.configs()
                if eval_config.id == eval.current_config_id
            ),
            None,
        )

        return EvalProgress(
            dataset_size=len(dataset_ids),
            golden_dataset_size=len(golden_dataset_runs),
            golden_dataset_not_rated_count=not_rated_count,
            golden_dataset_partially_rated_count=partially_rated_count,
            golden_dataset_fully_rated_count=fully_rated_count,
            current_eval_method=current_eval_method,
        )

    # This compares run_configs to each other on a given eval_config. Compare to below which compares eval_configs to each other.
    @app.get(
        "/api/projects/{project_id}/tasks/{task_id}/eval/{eval_id}/eval_config/{eval_config_id}/score_summary"
    )
    async def get_eval_config_score_summary(
        project_id: str,
        task_id: str,
        eval_id: str,
        eval_config_id: str,
    ) -> EvalResultSummary:
        task = task_from_id(project_id, task_id)
        eval = eval_from_id(project_id, task_id, eval_id)
        eval_config = eval_config_from_id(project_id, task_id, eval_id, eval_config_id)
        task_runs_configs = task.run_configs()

        # Build a set of all the dataset items IDs we expect to have scores for
        expected_dataset_ids = dataset_ids_in_filter(
            task, eval.eval_set_filter_id, readonly=True
        )
        if len(expected_dataset_ids) == 0:
            raise HTTPException(
                status_code=400,
                detail="No dataset ids in eval set filter. Add items to your dataset matching the eval set filter.",
            )

        # save a copy of the expected dataset ids for each run config, we'll update each as we process each eval run
        remaining_expected_dataset_ids: Dict[ID_TYPE, Set[ID_TYPE]] = {
            run_config.id: set(expected_dataset_ids) for run_config in task_runs_configs
        }
        # Track how often we are missing scores in a eval_config. Should be 0 for a complete eval_config
        partial_incomplete_counts: Dict[ID_TYPE, int] = {
            run_config.id: 0 for run_config in task_runs_configs
        }

        # task_run_config_id -> output_score_json_key -> score/total for calculating the mean score
        total_scores: Dict[ID_TYPE, Dict[str, float]] = {}
        score_counts: Dict[ID_TYPE, Dict[str, int]] = {}

        for eval_run in eval_config.runs(readonly=True):
            if eval_run.task_run_config_id is None:
                # This eval_run is not associated with a run_config, so we should not count it
                continue
            run_config_id = eval_run.task_run_config_id

            # Check if we should count this eval_run. Not every eval_run has to go into the stats:
            # - a dataset_id can be removed from the dataset filter (removed a tag)
            # - this dataset_id was already counted (not great there are dupes, but shouldn't be double counted if there are)
            if run_config_id not in remaining_expected_dataset_ids:
                # This run_config is not in the eval config, so we should not count it
                continue
            if eval_run.dataset_id not in remaining_expected_dataset_ids[run_config_id]:
                continue
            else:
                remaining_expected_dataset_ids[run_config_id].remove(
                    eval_run.dataset_id
                )

            incomplete = False
            for output_score in eval.output_scores:
                score_key = output_score.json_key()
                if run_config_id not in total_scores:
                    total_scores[run_config_id] = {}
                    score_counts[run_config_id] = {}
                if score_key not in total_scores[run_config_id]:
                    total_scores[run_config_id][score_key] = 0
                    score_counts[run_config_id][score_key] = 0
                if score_key in eval_run.scores:
                    total_scores[run_config_id][score_key] += eval_run.scores[score_key]
                    score_counts[run_config_id][score_key] += 1
                else:
                    # We're missing a required score, so this eval_run is incomplete
                    incomplete = True

            if incomplete:
                partial_incomplete_counts[run_config_id] += 1

        # Convert to score summaries
        results: Dict[ID_TYPE, Dict[str, ScoreSummary]] = {}
        for run_config_id, output_scores in total_scores.items():
            results[run_config_id] = {}
            for output_score_id, score in output_scores.items():
                count = score_counts[run_config_id][output_score_id]
                if count > 0:
                    results[run_config_id][output_score_id] = ScoreSummary(
                        mean_score=score / count
                    )

        # Calculate the percent of the dataset that has been processed
        run_config_percent_complete: Dict[ID_TYPE, float] = {}
        for run_config in task_runs_configs:
            # Partial incomplete (missing scores), and fully incomplete (no eval_run)
            incomplete_count = partial_incomplete_counts[run_config.id] + len(
                remaining_expected_dataset_ids[run_config.id]
            )
            percent_incomplete = incomplete_count / len(expected_dataset_ids)
            run_config_percent_complete[run_config.id] = 1 - percent_incomplete

        return EvalResultSummary(
            results=results,
            run_config_percent_complete=run_config_percent_complete,
            dataset_size=len(expected_dataset_ids),
        )

    # Compared to above, this is comparing all eval configs to each other, not looking at a single eval config
    @app.get(
        "/api/projects/{project_id}/tasks/{task_id}/eval/{eval_id}/eval_configs_score_summary"
    )
    async def get_eval_configs_score_summary(
        project_id: str,
        task_id: str,
        eval_id: str,
    ) -> EvalConfigCompareSummary:
        task = task_from_id(project_id, task_id)
        eval = eval_from_id(project_id, task_id, eval_id)
        eval_configs = eval.configs(readonly=True)

        score_key_to_task_requirement_id = build_score_key_to_task_requirement_id(task)

        # Build a set of all the dataset items IDs we expect to have scores for
        # Fetch all the dataset items in a filter, and return a map of dataset_id -> TaskRun
        filter = dataset_filter_from_id(eval.eval_configs_filter_id)
        expected_dataset_items = {run.id: run for run in task.runs() if filter(run)}
        expected_dataset_ids = set(expected_dataset_items.keys())
        if len(expected_dataset_ids) == 0:
            return EvalConfigCompareSummary(
                results={},
                eval_config_percent_complete={},
                dataset_size=0,
                fully_rated_count=0,
                partially_rated_count=0,
                not_rated_count=0,
            )

        # save a copy of the expected dataset ids for each eval config id, we'll update each as we process each eval run
        remaining_expected_dataset_ids: Dict[ID_TYPE, Set[ID_TYPE]] = {
            eval_config.id: set(expected_dataset_ids) for eval_config in eval_configs
        }

        # eval_config_id -> output_score_json_key -> correlation calculator
        correlation_calculators: Dict[ID_TYPE, Dict[str, CorrelationCalculator]] = {}

        for eval_config in eval_configs:
            for eval_run in eval_config.runs(readonly=True):
                dataset_item = expected_dataset_items.get(eval_run.dataset_id, None)
                if dataset_item is None:
                    # A dataset_id can be removed from the dataset filter (ran previously, then removed the tag to remove it from the eval config set filter)
                    # A dataset_id could be for an run_config, not for comparing eval at all
                    continue

                # Check if we should count this eval_run. Not every eval_run has to go into the stats:
                # Example: this dataset_id was already counted (not great there are dupes, but shouldn't be double counted if there are)
                if (
                    eval_run.dataset_id
                    not in remaining_expected_dataset_ids[eval_config.id]
                ):
                    continue
                else:
                    remaining_expected_dataset_ids[eval_config.id].remove(
                        eval_run.dataset_id
                    )

                for output_score in eval.output_scores:
                    score_key = output_score.json_key()
                    eval_score: float | None = eval_run.scores.get(score_key, None)

                    # Fetch the human eval score from the dataset item
                    human_score = human_score_from_task_run(
                        dataset_item, output_score, score_key_to_task_requirement_id
                    )

                    if human_score is None or eval_score is None:
                        # This score doesn't have both a human eval and eval score, so we can't compare
                        continue

                    if eval_config.id not in correlation_calculators:
                        correlation_calculators[eval_config.id] = {}

                    calculator = correlation_calculators[eval_config.id].get(
                        score_key, None
                    )
                    if calculator is None:
                        calculator = CorrelationCalculator()
                        correlation_calculators[eval_config.id][score_key] = calculator

                    normalized_eval_score = normalize_rating(
                        eval_score, output_score.type
                    )
                    normalized_human_score = normalize_rating(
                        human_score, output_score.type
                    )
                    calculator.add_score(
                        CorrelationScore(
                            measured_score=eval_score,
                            human_score=human_score,
                            normalized_measured_score=normalized_eval_score,
                            normalized_human_score=normalized_human_score,
                        )
                    )

        # Convert to score summaries
        results: Dict[ID_TYPE, Dict[str, CorrelationResult]] = {}
        for eval_config_id in correlation_calculators.keys():
            results[eval_config_id] = {}
            for score_key in correlation_calculators[eval_config_id].keys():
                calculator = correlation_calculators[eval_config_id].get(
                    score_key, None
                )
                if calculator is None:
                    # No scores to calculate correlation for this pair
                    continue

                correlation_result = calculator.calculate_correlation()
                results[eval_config_id][score_key] = correlation_result

        # Calculate the percent of the dataset that has been processed
        eval_config_percent_complete: Dict[ID_TYPE, float] = {}
        for eval_config in eval_configs:
            incomplete_count = len(remaining_expected_dataset_ids[eval_config.id])
            percent_incomplete = incomplete_count / len(expected_dataset_ids)
            eval_config_percent_complete[eval_config.id] = 1 - percent_incomplete

        # Count how many dataset items have human evals
        fully_rated_count, partially_rated_count, not_rated_count = count_human_evals(
            list(expected_dataset_items.values()),
            eval,
            score_key_to_task_requirement_id,
        )

        return EvalConfigCompareSummary(
            results=results,
            eval_config_percent_complete=eval_config_percent_complete,
            dataset_size=len(expected_dataset_ids),
            fully_rated_count=fully_rated_count,
            partially_rated_count=partially_rated_count,
            not_rated_count=not_rated_count,
        )

    @app.get(
        "/api/projects/{project_id}/tasks/{task_id}/run_config/{run_config_id}/eval_scores"
    )
    async def get_run_config_eval_scores(
        project_id: str,
        task_id: str,
        run_config_id: str,
    ) -> RunConfigEvalScoresSummary:
        task = task_from_id(project_id, task_id)

        # Verify the run config exists
        task_run_config_from_id(project_id, task_id, run_config_id)

        evals = task.evals()
        eval_results: List[RunConfigEvalResult] = []

        # Usage tracking across all eval configs for this run config
        total_input_tokens = 0.0
        total_output_tokens = 0.0
        total_total_tokens = 0.0
        total_cost = 0.0
        input_tokens_count = 0
        output_tokens_count = 0
        total_tokens_count = 0
        cost_count = 0
        total_eval_runs = 0

        for eval in evals:
            # Get the dataset size for this eval
            expected_dataset_ids = dataset_ids_in_filter(
                task, eval.eval_set_filter_id, readonly=True
            )
            dataset_size = len(expected_dataset_ids)

            # Only process the default eval config (only if only one eval config, or default is set explicitly if many)
            default_eval_config = None
            eval_configs = eval.configs(readonly=True)
            if len(eval_configs) == 1:
                default_eval_config = eval_configs[0]
            else:
                if eval.current_config_id:
                    default_eval_config = next(
                        (
                            config
                            for config in eval_configs
                            if config.id == eval.current_config_id
                        ),
                        None,
                    )

            if not default_eval_config:
                # No default eval config set, so we can't process this eval. Still return it so UI can show an error
                eval_results.append(
                    RunConfigEvalResult(
                        eval_id=eval.id,
                        eval_name=eval.name,
                        dataset_size=dataset_size,
                        eval_config_result=None,
                        missing_default_eval_config=True,
                    )
                )
                continue

            eval_config = default_eval_config
            # Track which dataset items we've seen for this eval_config
            remaining_expected_dataset_ids = set(expected_dataset_ids)
            partial_incomplete_count = 0

            # output_score_json_key -> score/total for calculating the mean score
            total_scores: Dict[str, float] = {}
            score_counts: Dict[str, int] = {}

            for eval_run in eval_config.runs(readonly=True):
                # Only include eval_runs for our specific run_config
                if eval_run.task_run_config_id != run_config_id:
                    continue

                # Check if this dataset_id is expected for this eval
                if eval_run.dataset_id not in remaining_expected_dataset_ids:
                    continue
                else:
                    remaining_expected_dataset_ids.remove(eval_run.dataset_id)

                total_eval_runs += 1

                # Get usage data from the corresponding TaskRun
                if eval_run.task_run_usage:
                    usage = eval_run.task_run_usage
                    if usage.input_tokens is not None:
                        total_input_tokens += usage.input_tokens
                        input_tokens_count += 1
                    if usage.output_tokens is not None:
                        total_output_tokens += usage.output_tokens
                        output_tokens_count += 1
                    if usage.total_tokens is not None:
                        total_total_tokens += usage.total_tokens
                        total_tokens_count += 1
                    if usage.cost is not None:
                        total_cost += usage.cost
                        cost_count += 1

                incomplete = False
                for output_score in eval.output_scores:
                    score_key = output_score.json_key()
                    if score_key not in total_scores:
                        total_scores[score_key] = 0
                        score_counts[score_key] = 0

                    if score_key in eval_run.scores:
                        total_scores[score_key] += eval_run.scores[score_key]
                        score_counts[score_key] += 1
                    else:
                        # We're missing a required score, so this eval_run is incomplete
                        incomplete = True

                if incomplete:
                    partial_incomplete_count += 1

            # Initialize results with all expected score keys as None
            results: Dict[str, ScoreSummary | None] = {}
            for output_score in eval.output_scores:
                score_key = output_score.json_key()
                results[score_key] = None

            # Convert to score summaries where we have data
            for output_score_id, score in total_scores.items():
                count = score_counts[output_score_id]
                if count > 0:
                    results[output_score_id] = ScoreSummary(mean_score=score / count)

            # Calculate the percent of the dataset that has been processed
            incomplete_count = partial_incomplete_count + len(
                remaining_expected_dataset_ids
            )
            if dataset_size > 0:
                percent_incomplete = incomplete_count / dataset_size
                percent_complete = 1 - percent_incomplete
            else:
                percent_complete = 0.0

            eval_results.append(
                RunConfigEvalResult(
                    eval_id=eval.id,
                    eval_name=eval.name,
                    dataset_size=dataset_size,
                    missing_default_eval_config=False,
                    eval_config_result=EvalConfigResult(
                        eval_config_id=eval_config.id,
                        results=results,
                        percent_complete=percent_complete,
                    ),
                )
            )

        # Calculate mean usage across all eval runs for this run config (only include values where >= 50% of samples have data)
        mean_usage = None
        if total_eval_runs > 0:
            threshold = total_eval_runs * 0.5
            mean_usage = MeanUsage(
                mean_input_tokens=total_input_tokens / input_tokens_count
                if input_tokens_count >= threshold
                else None,
                mean_output_tokens=total_output_tokens / output_tokens_count
                if output_tokens_count >= threshold
                else None,
                mean_total_tokens=total_total_tokens / total_tokens_count
                if total_tokens_count >= threshold
                else None,
                mean_cost=total_cost / cost_count if cost_count >= threshold else None,
            )

        return RunConfigEvalScoresSummary(
            eval_results=eval_results,
            mean_usage=mean_usage,
        )<|MERGE_RESOLUTION|>--- conflicted
+++ resolved
@@ -101,12 +101,8 @@
     output_scores: list[EvalOutputScore]
     eval_set_filter_id: DatasetFilterId
     eval_configs_filter_id: DatasetFilterId
-<<<<<<< HEAD
     template_properties: dict[str, str | float | int | bool | list[str]]
-=======
-    template_properties: dict[str, str | float | int | bool]
     evaluation_data_type: EvalDataType
->>>>>>> 9cf544b7
 
 
 class CreateEvalConfigRequest(BaseModel):
