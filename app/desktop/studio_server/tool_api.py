import re
from datetime import datetime
from typing import Any, Dict, List
from urllib.parse import urlparse

from fastapi import FastAPI, HTTPException
from kiln_ai.datamodel.basemodel import ID_TYPE
from kiln_ai.datamodel.external_tool_server import ExternalToolServer, ToolServerType
from kiln_ai.tools.mcp_session_manager import MCPSessionManager
<<<<<<< HEAD
from kiln_ai.tools.tool_id import MCP_REMOTE_TOOL_ID_PREFIX, RAG_TOOL_ID_PREFIX, ToolId
=======
from kiln_ai.tools.tool_id import MCP_REMOTE_TOOL_ID_PREFIX, KilnBuiltInToolId, ToolId
from kiln_ai.utils.config import Config
>>>>>>> 69c53b14
from kiln_ai.utils.exhaustive_error import raise_exhaustive_enum_error
from kiln_server.project_api import project_from_id
from mcp.types import Tool as MCPTool
from pydantic import BaseModel, Field, model_validator


class KilnToolServerDescription(BaseModel):
    """
    This class is used to describe the external tool server under Settings -> Manage Tools UI.
    """

    name: str
    id: ID_TYPE
    type: ToolServerType
    description: str | None


class ExternalToolServerCreationRequest(BaseModel):
    name: str
    server_url: str
    headers: Dict[str, str] = Field(default_factory=dict)
    description: str | None = None

    @model_validator(mode="after")
    def validate_server_details(self):
        """Validate server URL and headers format."""
        # Validate server URL
        server_url = self.server_url
        if not server_url:
            raise ValueError("Server URL is required")

        # Enforce absolute http(s) URLs only
        parsed_url = urlparse(server_url.strip())
        if not parsed_url.scheme:
            raise ValueError("Server URL must start with http:// or https://")
        if not parsed_url.netloc:
            raise ValueError("Server URL is not a valid URL")

        if parsed_url.scheme not in ("http", "https"):
            raise ValueError("Server URL must start with http:// or https://")

        # Update server_url to stripped version
        self.server_url = server_url.strip()

        # Validate headers
        if isinstance(self.headers, dict):
            validated_headers = {}
            for key, value in self.headers.items():
                # Convert to string and strip
                key_str = key.strip() if isinstance(key, str) else str(key).strip()
                value_str = (
                    value.strip() if isinstance(value, str) else str(value).strip()
                )

                if not key_str:
                    raise ValueError("Header name is required")
                if not value_str:
                    raise ValueError("Header value is required")

                # Reject invalid header names and CR/LF in names/values
                token_re = re.compile(r"^[!#$%&'*+.^_`|~0-9A-Za-z-]+$")
                if not token_re.match(key_str):
                    raise ValueError(f'Invalid header name: "{key_str}"')
                if re.search(r"\r|\n", key_str) or re.search(r"\r|\n", value_str):
                    raise ValueError(
                        "Header names/values must not contain invalid characters"
                    )

                validated_headers[key_str] = value_str

            # Update headers to validated version
            self.headers = validated_headers

        return self


class ExternalToolApiDescription(BaseModel):
    """
    This class is a wrapper of MCP's Tool object to be displayed in the UI under tool_server/[tool_server_id].
    """

    name: str
    description: str | None
    inputSchema: dict[str, Any] = Field(default_factory=dict)

    @classmethod
    def tool_from_mcp_tool(cls, tool: MCPTool):
        """Create an ExternalToolApiDescription from an MCP Tool object."""

        return cls(
            name=tool.name,
            description=tool.description,
            inputSchema=tool.inputSchema or {},
        )


class ExternalToolServerApiDescription(BaseModel):
    """
    This class is used to describe the external tool server under tool_servers/[tool_server_id] UI. It is based of ExternalToolServer.
    """

    id: ID_TYPE
    type: ToolServerType
    name: str
    description: str | None
    created_at: datetime | None
    created_by: str | None
    properties: Dict[str, Any]
    available_tools: list[ExternalToolApiDescription]


class ToolApiDescription(BaseModel):
    id: ToolId
    name: str
    description: str | None


class ToolSetApiDescription(BaseModel):
    set_name: str
    tools: list[ToolApiDescription]


async def available_remote_mcp_tools(
    server: ExternalToolServer,
) -> list[ToolApiDescription]:
    """
    Get the available tools from a remote MCP server
    """
    async with MCPSessionManager.shared().mcp_client(server) as session:
        tools_result = await session.list_tools()
        return [
            ToolApiDescription(
                id=f"{MCP_REMOTE_TOOL_ID_PREFIX}{server.id}::{tool.name}",
                name=tool.name,
                description=tool.description,
            )
            for tool in tools_result.tools
        ]


async def validate_tool_server_connectivity(tool_server: ExternalToolServer):
    """
    Validate that the tool server is reachable by attempting to connect.
    Basic field validation is now handled by Pydantic validators in ExternalToolServerCreationRequest.
    """
    match tool_server.type:
        case ToolServerType.remote_mcp:
            # Validate the server is reachable
            try:
                async with MCPSessionManager.shared().mcp_client(
                    tool_server
                ) as session:
                    # Use list tools to validate the server is reachable
                    await session.list_tools()
            except ConnectionError:
                raise HTTPException(
                    status_code=422,
                    detail="Unable to connect to the server. Please check that the server is running and accessible.",
                )
            except Exception as e:
                # For any other error, include the original message
                raise HTTPException(
                    status_code=422,
                    detail=f"Failed to connect to the server: {str(e)}",
                )
        case _:
            raise_exhaustive_enum_error(tool_server.type)


def connect_tool_servers_api(app: FastAPI):
    @app.get("/api/projects/{project_id}/available_tools")
    async def get_available_tools(
        project_id: str,
    ) -> List[ToolSetApiDescription]:
        project = project_from_id(project_id)

        tool_sets = []

        # Get available tools from remote MCP servers only
        for server in project.external_tool_servers(readonly=True):
            available_mcp_tools = []
            match server.type:
                case ToolServerType.remote_mcp:
                    try:
                        available_mcp_tools = await available_remote_mcp_tools(server)
                    except Exception:
                        # Skip the tool when we can't connect to the server
                        continue
                case _:
                    raise_exhaustive_enum_error(server.type)

<<<<<<< HEAD
        for rag_config in project.rag_configs(readonly=True):
            available_tools.append(
                ToolApiDescription(
                    id=f"{RAG_TOOL_ID_PREFIX}{rag_config.id}",
                    name=f"RAG: {rag_config.name}",
                    description=rag_config.description,
                )
            )

        return available_tools
=======
            if available_mcp_tools:
                tool_sets.append(
                    ToolSetApiDescription(
                        set_name="MCP Server: " + server.name,
                        tools=available_mcp_tools,
                    )
                )

        # Add demo tools if enabled
        if Config.shared().enable_demo_tools:
            tool_sets.append(
                ToolSetApiDescription(
                    set_name="Kiln Demo Tools",
                    tools=[
                        ToolApiDescription(
                            id=f"{KilnBuiltInToolId.ADD_NUMBERS.value}",
                            name="Addition",
                            description="Add two numbers together",
                        ),
                        ToolApiDescription(
                            id=f"{KilnBuiltInToolId.SUBTRACT_NUMBERS.value}",
                            name="Subtraction",
                            description="Subtract two numbers",
                        ),
                        ToolApiDescription(
                            id=f"{KilnBuiltInToolId.MULTIPLY_NUMBERS.value}",
                            name="Multiplication",
                            description="Multiply two numbers",
                        ),
                        ToolApiDescription(
                            id=f"{KilnBuiltInToolId.DIVIDE_NUMBERS.value}",
                            name="Division",
                            description="Divide two numbers",
                        ),
                    ],
                )
            )

        return tool_sets
>>>>>>> 69c53b14

    @app.get("/api/projects/{project_id}/available_tool_servers")
    async def get_available_tool_servers(
        project_id: str,
    ) -> List[KilnToolServerDescription]:
        project = project_from_id(project_id)

        return [
            KilnToolServerDescription(
                name=tool.name,
                id=tool.id,
                type=tool.type,
                description=tool.description,
            )
            for tool in project.external_tool_servers()
        ]

    @app.get("/api/projects/{project_id}/tool_servers/{tool_server_id}")
    async def get_tool_server(
        project_id: str, tool_server_id: str
    ) -> ExternalToolServerApiDescription:
        project = project_from_id(project_id)
        tool_server = next(
            (
                t
                for t in project.external_tool_servers(readonly=True)
                if t.id == tool_server_id
            ),
            None,
        )
        if not tool_server:
            raise HTTPException(status_code=404, detail="Tool not found")

        # Get available tools based on server type
        available_tools = []
        match tool_server.type:
            case ToolServerType.remote_mcp:
                async with MCPSessionManager.shared().mcp_client(
                    tool_server
                ) as session:
                    tools_result = await session.list_tools()

                    available_tools = [
                        ExternalToolApiDescription.tool_from_mcp_tool(tool)
                        for tool in tools_result.tools
                    ]
            case _:
                raise_exhaustive_enum_error(tool_server.type)

        return ExternalToolServerApiDescription(
            id=tool_server.id,
            name=tool_server.name,
            type=tool_server.type,
            description=tool_server.description,
            created_at=tool_server.created_at,
            created_by=tool_server.created_by,
            properties=tool_server.properties,
            available_tools=available_tools,
        )

    @app.post("/api/projects/{project_id}/connect_remote_mcp")
    async def connect_remote_mcp(
        project_id: str, tool_data: ExternalToolServerCreationRequest
    ) -> ExternalToolServer:
        project = project_from_id(project_id)

        # Create the ExternalToolServer with required fields
        properties = {
            "server_url": tool_data.server_url,
            "headers": tool_data.headers,
        }

        tool_server = ExternalToolServer(
            name=tool_data.name,
            type=ToolServerType.remote_mcp,  # Default to remote MCP type
            description=tool_data.description,
            properties=properties,
            parent=project,
        )

        # Validate the tool server connectivity
        await validate_tool_server_connectivity(tool_server)

        # Save the tool to file
        tool_server.save_to_file()

<<<<<<< HEAD
            return tool
        except ValidationError as e:
            raise HTTPException(
                status_code=422,
                detail=f"Validation error: {e!s}",
            )
=======
        return tool_server
>>>>>>> 69c53b14
<|MERGE_RESOLUTION|>--- conflicted
+++ resolved
@@ -7,12 +7,13 @@
 from kiln_ai.datamodel.basemodel import ID_TYPE
 from kiln_ai.datamodel.external_tool_server import ExternalToolServer, ToolServerType
 from kiln_ai.tools.mcp_session_manager import MCPSessionManager
-<<<<<<< HEAD
-from kiln_ai.tools.tool_id import MCP_REMOTE_TOOL_ID_PREFIX, RAG_TOOL_ID_PREFIX, ToolId
-=======
-from kiln_ai.tools.tool_id import MCP_REMOTE_TOOL_ID_PREFIX, KilnBuiltInToolId, ToolId
+from kiln_ai.tools.tool_id import (
+    MCP_REMOTE_TOOL_ID_PREFIX,
+    RAG_TOOL_ID_PREFIX,
+    KilnBuiltInToolId,
+    ToolId,
+)
 from kiln_ai.utils.config import Config
->>>>>>> 69c53b14
 from kiln_ai.utils.exhaustive_error import raise_exhaustive_enum_error
 from kiln_server.project_api import project_from_id
 from mcp.types import Tool as MCPTool
@@ -176,7 +177,7 @@
                 # For any other error, include the original message
                 raise HTTPException(
                     status_code=422,
-                    detail=f"Failed to connect to the server: {str(e)}",
+                    detail=f"Failed to connect to the server: {e!s}",
                 )
         case _:
             raise_exhaustive_enum_error(tool_server.type)
@@ -204,18 +205,6 @@
                 case _:
                     raise_exhaustive_enum_error(server.type)
 
-<<<<<<< HEAD
-        for rag_config in project.rag_configs(readonly=True):
-            available_tools.append(
-                ToolApiDescription(
-                    id=f"{RAG_TOOL_ID_PREFIX}{rag_config.id}",
-                    name=f"RAG: {rag_config.name}",
-                    description=rag_config.description,
-                )
-            )
-
-        return available_tools
-=======
             if available_mcp_tools:
                 tool_sets.append(
                     ToolSetApiDescription(
@@ -224,6 +213,20 @@
                     )
                 )
 
+            tool_sets.append(
+                ToolSetApiDescription(
+                    set_name="RAG",
+                    tools=[
+                        ToolApiDescription(
+                            id=f"{RAG_TOOL_ID_PREFIX}{rag_config.id}",
+                            name=f"RAG: {rag_config.name}",
+                            description=rag_config.description,
+                        )
+                        for rag_config in project.rag_configs(readonly=True)
+                    ],
+                )
+            )
+
         # Add demo tools if enabled
         if Config.shared().enable_demo_tools:
             tool_sets.append(
@@ -255,7 +258,6 @@
             )
 
         return tool_sets
->>>>>>> 69c53b14
 
     @app.get("/api/projects/{project_id}/available_tool_servers")
     async def get_available_tool_servers(
@@ -342,13 +344,4 @@
         # Save the tool to file
         tool_server.save_to_file()
 
-<<<<<<< HEAD
-            return tool
-        except ValidationError as e:
-            raise HTTPException(
-                status_code=422,
-                detail=f"Validation error: {e!s}",
-            )
-=======
-        return tool_server
->>>>>>> 69c53b14
+        return tool_server