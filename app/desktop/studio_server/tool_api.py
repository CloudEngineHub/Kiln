import re
from datetime import datetime
from typing import Any, Dict, List
from urllib.parse import urlparse

from fastapi import FastAPI, HTTPException
from kiln_ai.datamodel.basemodel import ID_TYPE
from kiln_ai.datamodel.external_tool_server import ExternalToolServer, ToolServerType
from kiln_ai.datamodel.tool_id import (
    KILN_TASK_TOOL_ID_PREFIX,
    MCP_LOCAL_TOOL_ID_PREFIX,
    MCP_REMOTE_TOOL_ID_PREFIX,
    RAG_TOOL_ID_PREFIX,
    KilnBuiltInToolId,
    ToolId,
)
from kiln_ai.tools.kiln_task_tool import KilnTaskTool
from kiln_ai.tools.mcp_session_manager import MCPSessionManager
from kiln_ai.utils.config import Config
from kiln_ai.utils.exhaustive_error import raise_exhaustive_enum_error
from kiln_server.project_api import project_from_id
from mcp.types import Tool as MCPTool
from pydantic import BaseModel, Field, model_validator


class KilnToolServerDescription(BaseModel):
    """
    This class is used to describe the external tool server under Settings -> Manage Tools UI.
    """

    name: str
    id: ID_TYPE
    type: ToolServerType
    description: str | None
    missing_secrets: list[str]


class ExternalToolServerCreationRequest(BaseModel):
    name: str
    description: str | None = None
    server_url: str
    headers: Dict[str, str] = Field(default_factory=dict)
    secret_header_keys: List[str] = Field(default_factory=list)

    @model_validator(mode="after")
    def validate_server_details(self):
        """Validate server URL and headers format."""
        # Validate server URL
        server_url = self.server_url
        if not server_url:
            raise ValueError("Server URL is required to connect to a remote MCP server")
        # Check for leading whitespace in URL
        if server_url != server_url.lstrip():
            raise ValueError("Server URL must not have leading whitespace")
        if urlparse(server_url).scheme not in ["http", "https"]:
            raise ValueError("Server URL must start with http:// or https://")
        if not urlparse(server_url).netloc:
            raise ValueError("Server URL is not a valid URL")

        # Validate headers
        for key, value in self.headers.items():
            if not key:
                raise ValueError("Header name is required")
            if not value:
                raise ValueError("Header value is required")

            # Reject invalid header names and CR/LF in names/values
            token_re = re.compile(r"^[!#$%&'*+.^_`|~0-9A-Za-z-]+$")
            if not token_re.match(key):
                raise ValueError(f'Invalid header name: "{key}"')
            if re.search(r"\r|\n", key) or re.search(r"\r|\n", value):
                raise ValueError(
                    "Header names/values must not contain invalid characters"
                )

        # Validate secret header keys
        for key in self.secret_header_keys:
            key = key if isinstance(key, str) else str(key)
            if not key:
                raise ValueError("Secret header key is required")
            # Check if the key is in the headers
            if key not in self.headers:
                raise ValueError(f"Secret header key {key} is not in the headers")

        return self


class LocalToolServerCreationRequest(BaseModel):
    name: str
    description: str | None = None
    command: str
    args: List[str]
    env_vars: Dict[str, str] = Field(default_factory=dict)
    secret_env_var_keys: List[str] = Field(default_factory=list)

    @model_validator(mode="after")
    def validate_command(self):
        """Validate command format."""
        if not self.command:
            raise ValueError("Command is required to start a local MCP server")

        # Validate env_vars keys are in the correct format for Environment Variables
        # According to POSIX specification, environment variable names must:
        # - Start with a letter (a-z, A-Z) or underscore (_)
        # - Contain only ASCII letters, digits, and underscores
        for key, value in self.env_vars.items():
            if not key or not (
                key[0].isascii() and (key[0].isalpha() or key[0] == "_")
            ):
                raise ValueError(
                    f"Invalid environment variable key: {key}. Must start with a letter or underscore."
                )

            if not all(c.isascii() and (c.isalnum() or c == "_") for c in key):
                raise ValueError(
                    f"Invalid environment variable key: {key}. Can only contain letters, digits, and underscores."
                )

        # Validate secret environment variable keys
        for key in self.secret_env_var_keys:
            key_str = key if isinstance(key, str) else str(key)
            if not key_str:
                raise ValueError("Secret environment variable key is required")
            # Check if the key is in the env_vars
            if key_str not in self.env_vars:
                raise ValueError(
                    f"Secret environment variable key {key_str} is not in the list of environment variables"
                )

        return self


class KilnTaskToolServerCreationRequest(BaseModel):
    name: str
    description: str
    task_id: str
    run_config_id: str

    # TODO: Add validation


class ExternalToolApiDescription(BaseModel):
    """
    This class is a wrapper of MCP's Tool object to be displayed in the UI under tool_server/[tool_server_id].
    """

    name: str
    description: str | None
    inputSchema: dict[str, Any] = Field(default_factory=dict)

    @classmethod
    def tool_from_mcp_tool(cls, tool: MCPTool):
        """Create an ExternalToolApiDescription from an MCP Tool object."""

        return cls(
            name=tool.name,
            description=tool.description,
            inputSchema=tool.inputSchema or {},
        )

    @classmethod
    async def tool_from_kiln_task_tool(cls, tool: KilnTaskTool):
        """Create an ExternalToolApiDescription from an MCP Tool object."""

        return cls(
            name=await tool.name(),
            description=await tool.description(),
            inputSchema=await tool.get_parameters_schema() or {},
        )


class ExternalToolServerApiDescription(BaseModel):
    """
    This class is used to describe the external tool server under tool_servers/[tool_server_id] UI. It is based of ExternalToolServer.
    """

    id: ID_TYPE
    type: ToolServerType
    name: str
    description: str | None
    created_at: datetime | None
    created_by: str | None
    properties: Dict[str, Any]
    available_tools: list[ExternalToolApiDescription]
    missing_secrets: list[str]


class ToolApiDescription(BaseModel):
    id: ToolId
    name: str
    description: str | None


class ToolSetApiDescription(BaseModel):
    set_name: str
    tools: list[ToolApiDescription]


class SearchToolApiDescription(BaseModel):
    id: ID_TYPE
    tool_name: str
    name: str
    description: str | None


def tool_server_from_id(project_id: str, tool_server_id: str) -> ExternalToolServer:
    project = project_from_id(project_id)
    for tool_server in project.external_tool_servers(readonly=True):
        if tool_server.id == tool_server_id:
            return tool_server

    raise HTTPException(status_code=404, detail="Tool server not found")


async def available_mcp_tools(
    server: ExternalToolServer,
) -> list[ToolApiDescription]:
    """
    Get the available tools from an MCP server (remote or local)
    """
    # Determine the prefix based on server type
    match server.type:
        case ToolServerType.remote_mcp:
            prefix = MCP_REMOTE_TOOL_ID_PREFIX
        case ToolServerType.local_mcp:
            prefix = MCP_LOCAL_TOOL_ID_PREFIX
        case ToolServerType.kiln_task:
            raise ValueError("Kiln task tools are not available from an MCP server")
        case _:
            raise_exhaustive_enum_error(server.type)

    async with MCPSessionManager.shared().mcp_client(server) as session:
        tools_result = await session.list_tools()
        return [
            ToolApiDescription(
                id=f"{prefix}{server.id}::{tool.name}",
                name=tool.name,
                description=tool.description,
            )
            for tool in tools_result.tools
        ]


async def validate_tool_server_connectivity(tool_server: ExternalToolServer):
    """
    Validate that the tool server is reachable by attempting to connect.
    Basic field validation is now handled by Pydantic validators in CreationRequest.
    """
    match tool_server.type:
        case ToolServerType.remote_mcp | ToolServerType.local_mcp:
            # Validate the server is reachable
            async with MCPSessionManager.shared().mcp_client(tool_server) as session:
                # Use list tools to validate the server is reachable
                await session.list_tools()
        case ToolServerType.kiln_task:
            # TODO: Validate the task and run config are still valid (e.g. task is not deleted, run config is not deleted, etc.)
            pass
        case _:
            raise_exhaustive_enum_error(tool_server.type)


def connect_tool_servers_api(app: FastAPI):
    @app.get("/api/projects/{project_id}/available_tools")
    async def get_available_tools(
        project_id: str,
    ) -> List[ToolSetApiDescription]:
        project = project_from_id(project_id)

        tool_sets = []

<<<<<<< HEAD
        # Get available tools from MCP servers and Kiln task tools
        task_tools = []
=======
        # Add search tools (RAG)
        rag_configs = project.rag_configs(readonly=True)
        if rag_configs:
            tool_sets.append(
                ToolSetApiDescription(
                    set_name="Search Tools (RAG)",
                    tools=[
                        ToolApiDescription(
                            id=f"{RAG_TOOL_ID_PREFIX}{rag_config.id}",
                            name=rag_config.tool_name,
                            description=f"{rag_config.name}: {rag_config.tool_description}",
                        )
                        for rag_config in rag_configs
                        if not rag_config.is_archived
                    ],
                )
            )

        # Get available tools from MCP servers
>>>>>>> 26f73df7
        for server in project.external_tool_servers(readonly=True):
            server_tools = []
            match server.type:
                case ToolServerType.remote_mcp | ToolServerType.local_mcp:
                    try:
                        server_tools = await available_mcp_tools(server)
                    except Exception:
                        # Skip the tool when we can't connect to the server
                        continue
                case ToolServerType.kiln_task:
                    task_tools.append(
                        # TODO: Should project id be stored in server.properties?
                        ToolApiDescription(
                            id=f"{KILN_TASK_TOOL_ID_PREFIX}{server.properties.get('server_id')}",
                            name=server.properties.get("name") or "",
                            description=server.properties.get("description") or "",
                        )
                    )
                case _:
                    raise_exhaustive_enum_error(server.type)

            if server_tools:
                tool_sets.append(
                    ToolSetApiDescription(
                        set_name="MCP Server: " + server.name,
                        tools=server_tools,
                    )
                )

        # Add task tools
        if len(task_tools) > 0:
            tool_sets.append(
                ToolSetApiDescription(
                    set_name="Project Tasks",
                    tools=task_tools,
                )
            )

        # Add demo tools if enabled
        if Config.shared().enable_demo_tools:
            tool_sets.append(
                ToolSetApiDescription(
                    set_name="Kiln Demo Tools",
                    tools=[
                        ToolApiDescription(
                            id=f"{KilnBuiltInToolId.ADD_NUMBERS.value}",
                            name="Addition",
                            description="Add two numbers together",
                        ),
                        ToolApiDescription(
                            id=f"{KilnBuiltInToolId.SUBTRACT_NUMBERS.value}",
                            name="Subtraction",
                            description="Subtract two numbers",
                        ),
                        ToolApiDescription(
                            id=f"{KilnBuiltInToolId.MULTIPLY_NUMBERS.value}",
                            name="Multiplication",
                            description="Multiply two numbers",
                        ),
                        ToolApiDescription(
                            id=f"{KilnBuiltInToolId.DIVIDE_NUMBERS.value}",
                            name="Division",
                            description="Divide two numbers",
                        ),
                    ],
                )
            )

        return tool_sets

    @app.get("/api/projects/{project_id}/available_tool_servers")
    async def get_available_tool_servers(
        project_id: str,
    ) -> List[KilnToolServerDescription]:
        project = project_from_id(project_id)

        results = []
        for tool in project.external_tool_servers():
            _, missing_secrets = tool.retrieve_secrets()
            results.append(
                KilnToolServerDescription(
                    name=tool.name,
                    id=tool.id,
                    type=tool.type,
                    description=tool.description,
                    missing_secrets=missing_secrets,
                )
            )
        return results

    @app.get("/api/projects/{project_id}/tool_servers/{tool_server_id}")
    async def get_tool_server(
        project_id: str, tool_server_id: str
    ) -> ExternalToolServerApiDescription:
        tool_server = tool_server_from_id(project_id, tool_server_id)

        # Check if the tool server has missing secretes (e.g. new user syncing exisiting project)
        # If there are missing secrets, add a requirement to the result and skip getting available tools.
        _, missing_secrets = tool_server.retrieve_secrets()
        if missing_secrets:
            return ExternalToolServerApiDescription(
                id=tool_server.id,
                name=tool_server.name,
                type=tool_server.type,
                description=tool_server.description,
                created_at=tool_server.created_at,
                created_by=tool_server.created_by,
                properties=tool_server.properties,
                available_tools=[],
                missing_secrets=list(missing_secrets),
            )

        # If there are no missing secrets, get available tools
        # Get available tools based on server type
        available_tools = []
        match tool_server.type:
            case ToolServerType.remote_mcp | ToolServerType.local_mcp:
                async with MCPSessionManager.shared().mcp_client(
                    tool_server
                ) as session:
                    tools_result = await session.list_tools()

                    available_tools = [
                        ExternalToolApiDescription.tool_from_mcp_tool(tool)
                        for tool in tools_result.tools
                    ]
            case ToolServerType.kiln_task:
                available_tools = [
                    await ExternalToolApiDescription.tool_from_kiln_task_tool(
                        KilnTaskTool(project_id, tool_server.id or "", tool_server)
                    )
                ]
                pass
            case _:
                raise_exhaustive_enum_error(tool_server.type)

        # return the result with the available tools
        return ExternalToolServerApiDescription(
            id=tool_server.id,
            name=tool_server.name,
            type=tool_server.type,
            description=tool_server.description,
            created_at=tool_server.created_at,
            created_by=tool_server.created_by,
            properties=tool_server.properties,
            available_tools=available_tools,
            missing_secrets=[],
        )

    @app.post("/api/projects/{project_id}/connect_remote_mcp")
    async def connect_remote_mcp(
        project_id: str, tool_data: ExternalToolServerCreationRequest
    ) -> ExternalToolServer:
        project = project_from_id(project_id)

        tool_server = ExternalToolServer(
            name=tool_data.name,
            type=ToolServerType.remote_mcp,
            description=tool_data.description,
            properties=_remote_tool_server_properties(tool_data),
            parent=project,
        )

        # Validate the tool server connectivity
        await validate_tool_server_connectivity(tool_server)

        # Save the tool to file
        tool_server.save_to_file()

        return tool_server

    @app.patch("/api/projects/{project_id}/edit_remote_mcp/{tool_server_id}")
    async def edit_remote_mcp(
        project_id: str,
        tool_server_id: str,
        tool_data: ExternalToolServerCreationRequest,
    ) -> ExternalToolServer:
        existing_tool_server = tool_server_from_id(project_id, tool_server_id)
        if existing_tool_server.type != ToolServerType.remote_mcp:
            raise HTTPException(
                status_code=400,
                detail="Existing tool server is not a remote MCP server. You can't edit a non-remote MCP server with this endpoint.",
            )

        # Create a deep copy of the existing tool server so if any validation fails we don't cache the bad data in memory
        existing_tool_server = existing_tool_server.model_copy(deep=True)
        existing_tool_server.name = tool_data.name
        existing_tool_server.description = tool_data.description
        existing_tool_server.properties = _remote_tool_server_properties(tool_data)

        # Validate the tool server connectivity
        await validate_tool_server_connectivity(existing_tool_server)

        # Save the tool to file
        existing_tool_server.save_to_file()

        return existing_tool_server

    def _remote_tool_server_properties(
        tool_data: ExternalToolServerCreationRequest,
    ) -> dict[str, str | Dict[str, str] | List[str]]:
        # Create the ExternalToolServer with all data for validation
        return {
            "server_url": tool_data.server_url,
            "headers": tool_data.headers,
            "secret_header_keys": tool_data.secret_header_keys,
        }

    @app.post("/api/projects/{project_id}/connect_local_mcp")
    async def connect_local_mcp(
        project_id: str, tool_data: LocalToolServerCreationRequest
    ) -> ExternalToolServer:
        project = project_from_id(project_id)

        tool_server = ExternalToolServer(
            name=tool_data.name,
            type=ToolServerType.local_mcp,
            description=tool_data.description,
            properties=_local_tool_server_properties(tool_data),
            parent=project,
        )

        # Validate the tool server connectivity
        MCPSessionManager.shared().clear_shell_path_cache()
        await validate_tool_server_connectivity(tool_server)

        # Save the tool to file
        tool_server.save_to_file()

        return tool_server

    @app.patch("/api/projects/{project_id}/edit_local_mcp/{tool_server_id}")
    async def edit_local_mcp(
        project_id: str, tool_server_id: str, tool_data: LocalToolServerCreationRequest
    ) -> ExternalToolServer:
        existing_tool_server = tool_server_from_id(project_id, tool_server_id)
        if existing_tool_server.type != ToolServerType.local_mcp:
            raise HTTPException(
                status_code=400,
                detail="Existing tool server is not a local MCP server. You can't edit a non-local MCP server with this endpoint.",
            )

        # Create a deep copy of the existing tool server so if any validation fails we don't cache the bad data in memory
        tool_server = existing_tool_server.model_copy(deep=True)
        tool_server.name = tool_data.name
        tool_server.description = tool_data.description
        tool_server.properties = _local_tool_server_properties(tool_data)

        # Validate the tool server connectivity
        MCPSessionManager.shared().clear_shell_path_cache()
        await validate_tool_server_connectivity(tool_server)

        # Save the tool to file
        tool_server.save_to_file()

        return tool_server

    def _local_tool_server_properties(
        tool_data: LocalToolServerCreationRequest,
    ) -> dict[str, str | Dict[str, str] | List[str]]:
        return {
            "command": tool_data.command,
            "args": tool_data.args,
            "env_vars": tool_data.env_vars,
            "secret_env_var_keys": tool_data.secret_env_var_keys,
        }

    @app.post("/api/projects/{project_id}/add_kiln_task_tool")
    async def add_kiln_task_tool(
        project_id: str, tool_data: KilnTaskToolServerCreationRequest
    ) -> ExternalToolServer:
        project = project_from_id(project_id)

        tool_server = ExternalToolServer(
            name=tool_data.name,
            type=ToolServerType.kiln_task,
            description=tool_data.description,
            properties={
                "name": tool_data.name,
                "description": tool_data.description,
                "task_id": tool_data.task_id,
                "run_config_id": tool_data.run_config_id,
            },
            parent=project,
        )

        # Save the tool server to file
        tool_server.save_to_file()

        return tool_server

    @app.patch("/api/projects/{project_id}/edit_kiln_task/{tool_server_id}")
    async def edit_kiln_task(
        project_id: str,
        tool_server_id: str,
        tool_data: KilnTaskToolServerCreationRequest,
    ) -> ExternalToolServer:
        existing_tool_server = tool_server_from_id(project_id, tool_server_id)
        if existing_tool_server.type != ToolServerType.kiln_task:
            raise HTTPException(
                status_code=400,
                detail="Existing tool server is not a kiln task tool. You can't edit a non-kiln task tool with this endpoint.",
            )

        # Create a deep copy of the existing tool server so if any validation fails we don't cache the bad data in memory
        tool_server = existing_tool_server.model_copy(deep=True)
        tool_server.name = tool_data.name
        tool_server.description = tool_data.description
        tool_server.properties = {
            "name": tool_data.name,
            "description": tool_data.description,
            "task_id": tool_data.task_id,
            "run_config_id": tool_data.run_config_id,
        }

        # Save the tool to file
        tool_server.save_to_file()

        return tool_server

    @app.delete("/api/projects/{project_id}/tool_servers/{tool_server_id}")
    async def delete_tool_server(project_id: str, tool_server_id: str):
        tool_server = tool_server_from_id(project_id, tool_server_id)
        # Delete the secrets from the settings
        tool_server.delete_secrets()
        # Delete the tool server from the file system
        tool_server.delete()

    @app.get("/api/demo_tools")
    async def get_demo_tools() -> bool:
        return Config.shared().enable_demo_tools

    @app.post("/api/demo_tools")
    async def set_demo_tools(enable_demo_tools: bool) -> bool:
        Config.shared().enable_demo_tools = enable_demo_tools
        return Config.shared().enable_demo_tools

    @app.get("/api/projects/{project_id}/search_tools")
    async def get_search_tools(project_id: str) -> list[SearchToolApiDescription]:
        project = project_from_id(project_id)
        return [
            SearchToolApiDescription(
                id=rag_config.id,
                tool_name=rag_config.tool_name,
                name=rag_config.name,
                description=rag_config.tool_description,
            )
            for rag_config in project.rag_configs(readonly=True)
            if not rag_config.is_archived
        ]<|MERGE_RESOLUTION|>--- conflicted
+++ resolved
@@ -268,10 +268,6 @@
 
         tool_sets = []
 
-<<<<<<< HEAD
-        # Get available tools from MCP servers and Kiln task tools
-        task_tools = []
-=======
         # Add search tools (RAG)
         rag_configs = project.rag_configs(readonly=True)
         if rag_configs:
@@ -290,8 +286,8 @@
                 )
             )
 
-        # Get available tools from MCP servers
->>>>>>> 26f73df7
+        # Get available tools from MCP servers and Kiln task tools
+        task_tools = []
         for server in project.external_tool_servers(readonly=True):
             server_tools = []
             match server.type:
@@ -325,7 +321,7 @@
         if len(task_tools) > 0:
             tool_sets.append(
                 ToolSetApiDescription(
-                    set_name="Project Tasks",
+                    set_name="Kiln Tasks",
                     tools=task_tools,
                 )
             )
